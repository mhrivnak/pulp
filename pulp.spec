# Copyright (c) 2010-2014 Red Hat, Inc.
#
# This software is licensed to you under the GNU General Public
# License as published by the Free Software Foundation; either version
# 2 of the License (GPLv2) or (at your option) any later version.
# There is NO WARRANTY for this software, express or implied,
# including the implied warranties of MERCHANTABILITY,
# NON-INFRINGEMENT, or FITNESS FOR A PARTICULAR PURPOSE. You should
# have received a copy of GPLv2 along with this software; if not, see
# http://www.gnu.org/licenses/old-licenses/gpl-2.0


%{!?python_sitelib: %global python_sitelib %(%{__python} -c "from distutils.sysconfig import get_python_lib; print(get_python_lib())")}
%{!?python_sitearch: %global python_sitearch %(%{__python} -c "from distutils.sysconfig import get_python_lib; print(get_python_lib(1))")}

%if 0%{?rhel} == 5
%define pulp_admin 0
%define pulp_client_oauth 0
%define pulp_server 0
%else
%define pulp_admin 1
%define pulp_client_oauth 1
%define pulp_server 1
%endif

%if %{pulp_server}
#SELinux
%define selinux_variants mls strict targeted
%define selinux_policyver %(sed -e 's,.*selinux-policy-\\([^/]*\\)/.*,\\1,' /usr/share/selinux/devel/policyhelp 2> /dev/null)
%define moduletype apps
%endif

# Determine whether we should target Upstart or systemd for this build
%if 0%{?rhel} >= 7 || 0%{?fedora} >= 15
%define pulp_systemd 1
%else
%define pulp_systemd 0
%endif

# ---- Pulp Platform -----------------------------------------------------------

Name: pulp
Version: 2.4.1
<<<<<<< HEAD
Release: 0.8.beta%{?dist}
%define nondist_release %(echo %{release} | sed 's/%{?dist}//')
=======
Release: 0.9.rc%{?dist}
>>>>>>> b5c7f7de
Summary: An application for managing software content
Group: Development/Languages
License: GPLv2
URL: https://fedorahosted.org/pulp/
Source0: https://github.com/%{name}/%{name}/archive/%{name}-%{version}-%{nondist_release}.tar.gz
BuildRoot: %{_tmppath}/%{name}-%{version}-%{release}-root-%(%{__id_u} -n)
BuildArch: noarch
BuildRequires: python2-devel
BuildRequires: python-setuptools
BuildRequires: rpm-python

%description
Pulp provides replication, access, and accounting for software repositories.

%prep
%setup -q

%build
for directory in agent bindings client_consumer client_lib common
do
    pushd $directory
    %{__python} setup.py build
    popd
done

# pulp-admin build block
%if %{pulp_admin}
pushd client_admin
%{__python} setup.py build
popd
%endif # End pulp-admin build block

%if %{pulp_server}
pushd server
%{__python} setup.py build
popd

# SELinux Configuration
cd server/selinux/server
sed -i "s/policy_module(pulp-server,[0-9]*.[0-9]*.[0-9]*)/policy_module(pulp-server,%{version})/" pulp-server.te
./build.sh
cd -
%endif

%install
rm -rf %{buildroot}
for directory in agent bindings client_consumer client_lib common
do
    pushd $directory
    %{__python} setup.py install -O1 --skip-build --root %{buildroot}
    popd
done

# Directories
mkdir -p %{buildroot}/%{_sysconfdir}/%{name}/
mkdir -p %{buildroot}/%{_sysconfdir}/%{name}/agent
mkdir -p %{buildroot}/%{_sysconfdir}/%{name}/agent/conf.d
mkdir -p %{buildroot}/%{_sysconfdir}/%{name}/consumer
mkdir -p %{buildroot}/%{_sysconfdir}/%{name}/consumer/conf.d
mkdir -p %{buildroot}/%{_sysconfdir}/gofer/plugins
mkdir -p %{buildroot}/%{_sysconfdir}/pki/%{name}
mkdir -p %{buildroot}/%{_sysconfdir}/pki/%{name}/consumer
mkdir -p %{buildroot}/%{_sysconfdir}/pki/%{name}/consumer/server
mkdir -p %{buildroot}/%{_sysconfdir}/rc.d/init.d
mkdir -p %{buildroot}/%{_usr}/lib/%{name}/
mkdir -p %{buildroot}/%{_usr}/lib/%{name}/consumer
mkdir -p %{buildroot}/%{_usr}/lib/%{name}/consumer/extensions
mkdir -p %{buildroot}/%{_usr}/lib/%{name}/agent
mkdir -p %{buildroot}/%{_usr}/lib/%{name}/agent/handlers
mkdir -p %{buildroot}/%{_var}/log/%{name}/
mkdir -p %{buildroot}/%{_libdir}/gofer/plugins
mkdir -p %{buildroot}/%{_bindir}

# pulp-admin installation
%if %{pulp_admin}
pushd client_admin
%{__python} setup.py install -O1 --skip-build --root %{buildroot}
popd

mkdir -p %{buildroot}/%{_sysconfdir}/%{name}/admin
mkdir -p %{buildroot}/%{_sysconfdir}/%{name}/admin/conf.d
mkdir -p %{buildroot}/%{_usr}/lib/%{name}/admin
mkdir -p %{buildroot}/%{_usr}/lib/%{name}/admin/extensions

cp -R client_admin/etc/pulp/admin/admin.conf %{buildroot}/%{_sysconfdir}/%{name}/admin/
%endif # End pulp_admin installation block

# Server installation
%if %{pulp_server}
pushd server
%{__python} setup.py install -O1 --skip-build --root %{buildroot}
popd

# These directories are specific to the server
mkdir -p %{buildroot}/srv
mkdir -p %{buildroot}/%{_sysconfdir}/%{name}/content/sources/conf.d
mkdir -p %{buildroot}/%{_sysconfdir}/%{name}/server
mkdir -p %{buildroot}/%{_sysconfdir}/%{name}/server/plugins.conf.d
mkdir -p %{buildroot}/%{_sysconfdir}/%{name}/vhosts80
mkdir -p %{buildroot}/%{_sysconfdir}/default/
mkdir -p %{buildroot}/%{_sysconfdir}/httpd/conf.d/
mkdir -p %{buildroot}/%{_usr}/lib/%{name}/plugins
mkdir -p %{buildroot}/%{_usr}/lib/%{name}/plugins/types
mkdir -p %{buildroot}/%{_var}/lib/%{name}/celery
mkdir -p %{buildroot}/%{_var}/lib/%{name}/uploads
mkdir -p %{buildroot}/%{_var}/lib/%{name}/published
mkdir -p %{buildroot}/%{_var}/lib/%{name}/static
mkdir -p %{buildroot}/%{_var}/www

# Configuration
cp -R server/etc/pulp/* %{buildroot}/%{_sysconfdir}/%{name}

# Apache Configuration
%if 0%{?fedora} >= 18 || 0%{?rhel} >= 7
cp server/etc/httpd/conf.d/pulp_apache_24.conf %{buildroot}/%{_sysconfdir}/httpd/conf.d/pulp.conf
%else
cp server/etc/httpd/conf.d/pulp_apache_22.conf %{buildroot}/%{_sysconfdir}/httpd/conf.d/pulp.conf
%endif

# Server init scripts/unit files and environment files
%if %{pulp_systemd} == 0
cp server/etc/default/upstart_pulp_celerybeat %{buildroot}/%{_sysconfdir}/default/pulp_celerybeat
cp server/etc/default/upstart_pulp_resource_manager %{buildroot}/%{_sysconfdir}/default/pulp_resource_manager
cp server/etc/default/upstart_pulp_workers %{buildroot}/%{_sysconfdir}/default/pulp_workers
cp -d server/etc/rc.d/init.d/* %{buildroot}/%{_initddir}/
# We don't want to install pulp-manage-workers in upstart systems
rm -rf %{buildroot}/%{_libexecdir}
%else
cp server/etc/default/systemd_pulp_celerybeat %{buildroot}/%{_sysconfdir}/default/pulp_celerybeat
cp server/etc/default/systemd_pulp_resource_manager %{buildroot}/%{_sysconfdir}/default/pulp_resource_manager
cp server/etc/default/systemd_pulp_workers %{buildroot}/%{_sysconfdir}/default/pulp_workers
mkdir -p %{buildroot}/%{_usr}/lib/systemd/system/
cp server/usr/lib/systemd/system/* %{buildroot}/%{_usr}/lib/systemd/system/
%endif

# Pulp Web Services
cp -R server/srv %{buildroot}

# Web Content
ln -s %{_var}/lib/pulp/published %{buildroot}/%{_var}/www/pub

# Tools
cp server/bin/* %{buildroot}/%{_bindir}

# Ghost
touch %{buildroot}/%{_sysconfdir}/pki/%{name}/ca.key
touch %{buildroot}/%{_sysconfdir}/pki/%{name}/ca.crt
touch %{buildroot}/%{_sysconfdir}/pki/%{name}/rsa.key
touch %{buildroot}/%{_sysconfdir}/pki/%{name}/rsa_pub.key

# Install SELinux policy modules
pushd server/selinux/server
./install.sh %{buildroot}%{_datadir}
mkdir -p %{buildroot}%{_datadir}/pulp/selinux/server
cp enable.sh %{buildroot}%{_datadir}/pulp/selinux/server
cp uninstall.sh %{buildroot}%{_datadir}/pulp/selinux/server
cp relabel.sh %{buildroot}%{_datadir}/pulp/selinux/server
popd
%endif # End server installation block

# Everything else installation

# Ghost
touch %{buildroot}/%{_sysconfdir}/pki/%{name}/consumer/rsa.key
touch %{buildroot}/%{_sysconfdir}/pki/%{name}/consumer/rsa_pub.key
touch %{buildroot}/%{_sysconfdir}/pki/%{name}/consumer/server/rsa_pub.key

# Configuration
cp -R agent/etc/pulp/agent/agent.conf %{buildroot}/%{_sysconfdir}/%{name}/agent/
cp -R client_consumer/etc/pulp/consumer/consumer.conf %{buildroot}/%{_sysconfdir}/%{name}/consumer/

# Agent
rm -rf %{buildroot}/%{python_sitelib}/%{name}/agent/gofer
cp agent/etc/gofer/plugins/pulpplugin.conf %{buildroot}/%{_sysconfdir}/gofer/plugins
cp -R agent/pulp/agent/gofer/pulpplugin.py %{buildroot}/%{_libdir}/gofer/plugins

# Ghost
touch %{buildroot}/%{_sysconfdir}/pki/%{name}/consumer/consumer-cert.pem

%clean
rm -rf %{buildroot}


# define required pulp platform version.
%global pulp_version %{version}


# ---- Server ------------------------------------------------------------------
%if %{pulp_server}
%package server
Summary: The pulp platform server
Group: Development/Languages
Requires: python-%{name}-common = %{pulp_version}
Requires: python-celery >= 3.1.0
Requires: python-celery < 3.2.0
Requires: python-pymongo >= 2.5.2
Requires: python-setuptools
Requires: python-webpy
Requires: python-okaara >= 1.0.32
Requires: python-oauth2 >= 1.5.211
Requires: python-httplib2
Requires: python-isodate >= 0.5.0-1.pulp
Requires: python-BeautifulSoup
Requires: python-qpid
Requires: python-nectar >= 1.1.6
Requires: httpd
Requires: mod_ssl
Requires: openssl
Requires: nss-tools
Requires: python-ldap
Requires: python-gofer >= 1.3.0
Requires: python-gofer-qpid >= 1.3.0
Requires: crontabs
Requires: acl
Requires: mod_wsgi >= 3.4-1.pulp
Requires: m2crypto
Requires: genisoimage
# RHEL6 ONLY
%if 0%{?rhel} == 6
Requires: nss >= 3.12.9
%endif
%if %{pulp_systemd} == 1
Requires(post): systemd
Requires(preun): systemd
Requires(postun): systemd
%endif
Obsoletes: pulp

%description server
Pulp provides replication, access, and accounting for software repositories.

%files server
# - root:root
%defattr(-,root,root,-)
%config(noreplace) %{_sysconfdir}/default/pulp_celerybeat
%config(noreplace) %{_sysconfdir}/default/pulp_workers
%config(noreplace) %{_sysconfdir}/default/pulp_resource_manager
%config(noreplace) %{_sysconfdir}/httpd/conf.d/%{name}.conf
%dir %{_sysconfdir}/pki/%{name}
%dir %{_sysconfdir}/%{name}/content/sources/conf.d
%dir %{_sysconfdir}/%{name}/server
%dir %{_sysconfdir}/%{name}/server/plugins.conf.d
%dir %{_sysconfdir}/%{name}/vhosts80
%dir /srv/%{name}
/srv/%{name}/webservices.wsgi
%{_bindir}/pulp-manage-db
%{_bindir}/pulp-qpid-ssl-cfg
%{_bindir}/pulp-gen-ca-certificate
%{_usr}/lib/%{name}/plugins/types
%{python_sitelib}/%{name}/server/
%{python_sitelib}/%{name}/plugins/
%{python_sitelib}/pulp_server*.egg-info
%if %{pulp_systemd} == 0
# Install the init scripts
%defattr(755,root,root,-)
%config %{_initddir}/pulp_celerybeat
%config %{_initddir}/pulp_workers
%config %{_initddir}/pulp_resource_manager
%else
# Install the systemd unit files
%defattr(-,root,root,-)
%{_usr}/lib/systemd/system/*
%defattr(755,root,root,-)
%{_libexecdir}/pulp-manage-workers
%endif
# 640 root:apache
%defattr(640,root,apache,-)
%ghost %{_sysconfdir}/pki/%{name}/ca.key
%ghost %{_sysconfdir}/pki/%{name}/ca.crt
%ghost %{_sysconfdir}/pki/%{name}/rsa.key
%ghost %{_sysconfdir}/pki/%{name}/rsa_pub.key
%config(noreplace) %{_sysconfdir}/%{name}/server.conf
# - apache:apache
%defattr(-,apache,apache,-)
%{_var}/lib/%{name}/
%dir %{_var}/log/%{name}
%{_var}/www/pub
# Install the docs
%defattr(-,root,root,-)
%doc README LICENSE COPYRIGHT

%post server

# RSA key pair
KEY_DIR="%{_sysconfdir}/pki/%{name}"
KEY_PATH="$KEY_DIR/rsa.key"
KEY_PATH_PUB="$KEY_DIR/rsa_pub.key"
if [ ! -f $KEY_PATH ]
then
  openssl genrsa -out $KEY_PATH 2048 &> /dev/null
  openssl rsa -in $KEY_PATH -pubout > $KEY_PATH_PUB 2> /dev/null
fi
chmod 640 $KEY_PATH
chmod 644 $KEY_PATH_PUB
chown root:apache $KEY_PATH
chown root:apache $KEY_PATH_PUB
ln -fs $KEY_PATH_PUB %{_var}/lib/%{name}/static

# CA certificate
if [ $1 -eq 1 ]; # not an upgrade
then
  pulp-gen-ca-certificate
fi

%if %{pulp_systemd} == 1
%postun server
%systemd_postun
%endif
%endif # End pulp_server if block


# ---- Common ------------------------------------------------------------------

%package -n python-pulp-common
Summary: Pulp common python packages
Group: Development/Languages
Obsoletes: pulp-common
Requires: python-isodate >= 0.5.0-1.pulp
Requires: python-iniparse
# RHEL5 ONLY
%if 0%{?rhel} == 5
Requires: python-simplejson
%endif

%description -n python-pulp-common
A collection of components that are common between the pulp server and client.

%files -n python-pulp-common
%defattr(-,root,root,-)
%dir %{_usr}/lib/%{name}
%dir %{python_sitelib}/%{name}
%{python_sitelib}/%{name}/__init__.*
%{python_sitelib}/%{name}/common/
%{python_sitelib}/pulp_common*.egg-info
%doc README LICENSE COPYRIGHT


# ---- Client Bindings ---------------------------------------------------------

%package -n python-pulp-bindings
Summary: Pulp REST bindings for python
Group: Development/Languages
Requires: python-%{name}-common = %{pulp_version}
%if %{pulp_client_oauth}
Requires: python-oauth2 >= 1.5.170-2.pulp
%endif
Requires: m2crypto

%description -n python-pulp-bindings
The Pulp REST API bindings for python.

%files -n python-pulp-bindings
%defattr(-,root,root,-)
%{python_sitelib}/%{name}/bindings/
%{python_sitelib}/pulp_bindings*.egg-info
%doc README LICENSE COPYRIGHT


# ---- Client Extension Framework -----------------------------------------------------

%package -n python-pulp-client-lib
Summary: Pulp client extensions framework
Group: Development/Languages
Requires: m2crypto
Requires: python-%{name}-common = %{pulp_version}
Requires: python-okaara >= 1.0.32
Requires: python-isodate >= 0.5.0-1.pulp
Requires: python-setuptools
Obsoletes: pulp-client-lib

%description -n python-pulp-client-lib
A framework for loading Pulp client extensions.

%files -n python-pulp-client-lib
%defattr(-,root,root,-)
%{python_sitelib}/%{name}/client/commands/
%{python_sitelib}/%{name}/client/extensions/
%{python_sitelib}/%{name}/client/upload/
%{python_sitelib}/%{name}/client/*.py
%{python_sitelib}/%{name}/client/*.pyc
%{python_sitelib}/%{name}/client/*.pyo
%{python_sitelib}/pulp_client_lib*.egg-info
%doc README LICENSE COPYRIGHT


# ---- Agent Handler Framework -------------------------------------------------

%package -n python-pulp-agent-lib
Summary: Pulp agent handler framework
Group: Development/Languages
Requires: python-%{name}-common = %{pulp_version}

%description -n python-pulp-agent-lib
A framework for loading agent handlers that provide support
for content, bind and system specific operations.

%files -n python-pulp-agent-lib
%defattr(-,root,root,-)
%{python_sitelib}/%{name}/agent/
%{python_sitelib}/pulp_agent*.egg-info
%dir %{_sysconfdir}/%{name}/agent
%dir %{_sysconfdir}/%{name}/agent/conf.d
%dir %{_usr}/lib/%{name}/agent
%doc README LICENSE COPYRIGHT


# ---- Admin Client (CLI) ------------------------------------------------------
%if %{pulp_admin}
%package admin-client
Summary: Admin tool to administer the pulp server
Group: Development/Languages
Requires: python >= 2.6
Requires: python-okaara >= 1.0.32
Requires: python-%{name}-common = %{pulp_version}
Requires: python-%{name}-bindings = %{pulp_version}
Requires: python-%{name}-client-lib = %{pulp_version}
Obsoletes: pulp-admin
Obsoletes: pulp-builtins-admin-extensions <= %{pulp_version}

%description admin-client
A tool used to administer the pulp server, such as repo creation and
synching, and to kick off remote actions on consumers.

%files admin-client
%defattr(-,root,root,-)
%{python_sitelib}/%{name}/client/admin/
%{python_sitelib}/pulp_client_admin*.egg-info
%dir %{_sysconfdir}/%{name}/admin
%dir %{_sysconfdir}/%{name}/admin/conf.d
%dir %{_usr}/lib/%{name}/admin/extensions/
%config(noreplace) %{_sysconfdir}/%{name}/admin/admin.conf
%{_bindir}/%{name}-admin
%doc README LICENSE COPYRIGHT
%endif # End of pulp_admin if block


# ---- Consumer Client (CLI) ---------------------------------------------------

%package consumer-client
Summary: Consumer tool to administer the pulp consumer.
Group: Development/Languages
Requires: python-%{name}-common = %{pulp_version}
Requires: python-%{name}-bindings = %{pulp_version}
Requires: python-%{name}-client-lib = %{pulp_version}
Obsoletes: pulp-consumer
Obsoletes: pulp-builtins-consumer-extensions <= %{pulp_version}

%description consumer-client
A tool used to administer a pulp consumer.

%files consumer-client
%defattr(-,root,root,-)
%{python_sitelib}/%{name}/client/consumer/
%{python_sitelib}/pulp_client_consumer*.egg-info
%dir %{_sysconfdir}/%{name}/consumer
%dir %{_sysconfdir}/%{name}/consumer/conf.d
%dir %{_sysconfdir}/pki/%{name}/consumer/
%dir %{_usr}/lib/%{name}/consumer/extensions/
%config(noreplace) %{_sysconfdir}/%{name}/consumer/consumer.conf
%{_bindir}/%{name}-consumer
%ghost %{_sysconfdir}/pki/%{name}/consumer/rsa.key
%ghost %{_sysconfdir}/pki/%{name}/consumer/rsa_pub.key
%ghost %{_sysconfdir}/pki/%{name}/consumer/server/rsa_pub.key
%ghost %{_sysconfdir}/pki/%{name}/consumer/consumer-cert.pem
%doc README LICENSE COPYRIGHT

%post consumer-client

# RSA key pair
KEY_DIR="%{_sysconfdir}/pki/%{name}/consumer/"
KEY_PATH="$KEY_DIR/rsa.key"
KEY_PATH_PUB="$KEY_DIR/rsa_pub.key"
if [ ! -f $KEY_PATH ]
then
  openssl genrsa -out $KEY_PATH 2048 &> /dev/null
  openssl rsa -in $KEY_PATH -pubout > $KEY_PATH_PUB 2> /dev/null
fi
chmod 640 $KEY_PATH


# ---- Agent -------------------------------------------------------------------

%package agent
Summary: The Pulp agent
Group: Development/Languages
Requires: python-%{name}-bindings = %{pulp_version}
Requires: python-%{name}-agent-lib = %{pulp_version}
Requires: %{name}-consumer-client = %{pulp_version}
Requires: python-gofer >= 1.3.0
Requires: python-gofer-qpid >= 1.3.0
Requires: gofer >= 1.3.0
Requires: m2crypto

%description agent
The pulp agent, used to provide remote command & control and
scheduled actions such as reporting installed content profiles
on a defined interval.

%files agent
%defattr(-,root,root,-)
%config(noreplace) %{_sysconfdir}/%{name}/agent/agent.conf
%{_sysconfdir}/gofer/plugins/pulpplugin.conf
%{_libdir}/gofer/plugins/pulpplugin.*
%doc README LICENSE COPYRIGHT

# --- Selinux ---------------------------------------------------------------------

%if %{pulp_server}
%package        selinux
Summary:        Pulp SELinux policy for pulp components.
Group:          Development/Languages
BuildRequires:  rpm-python
BuildRequires:  make
BuildRequires:  checkpolicy
BuildRequires:  selinux-policy-devel
BuildRequires:  hardlink
Obsoletes: pulp-selinux-server

%if "%{selinux_policyver}" != ""
Requires: selinux-policy >= %{selinux_policyver}
%endif
%if 0%{?fedora} == 19
Requires(post): selinux-policy-targeted >= 3.12.1-74
%endif
Requires(post): policycoreutils-python
Requires(post): /usr/sbin/semodule, /sbin/fixfiles, /usr/sbin/semanage
Requires(postun): /usr/sbin/semodule

%description    selinux
SELinux policy for Pulp's components

%post selinux
# Enable SELinux policy modules
if /usr/sbin/selinuxenabled ; then
 %{_datadir}/pulp/selinux/server/enable.sh %{_datadir}
fi

# restorcecon wasn't reading new file contexts we added when running under 'post' so moved to 'posttrans'
# Spacewalk saw same issue and filed BZ here: https://bugzilla.redhat.com/show_bug.cgi?id=505066
%posttrans selinux
if /usr/sbin/selinuxenabled ; then
 %{_datadir}/pulp/selinux/server/relabel.sh %{_datadir}
fi

%preun selinux
# Clean up after package removal
if [ $1 -eq 0 ]; then
%{_datadir}/pulp/selinux/server/uninstall.sh
%{_datadir}/pulp/selinux/server/relabel.sh
fi
exit 0

%files selinux
%defattr(-,root,root,-)
%doc server/selinux/server/pulp-server.fc server/selinux/server/pulp-server.if server/selinux/server/pulp-server.te README LICENSE COPYRIGHT
%{_datadir}/pulp/selinux/server/*
%{_datadir}/selinux/*/pulp-server.pp
%{_datadir}/selinux/devel/include/%{moduletype}/pulp-server.if

%endif # End selinux if block

%changelog
* Tue Sep 16 2014 Randy Barlow <rbarlow@redhat.com> 2.4.1-0.9.rc
- Pulp rebuild

* Thu Sep 11 2014 Randy Barlow <rbarlow@redhat.com> 2.4.1-0.8.beta
- 1131260 - Shell out to for certificate validation. (rbarlow@redhat.com)

* Thu Sep 04 2014 Randy Barlow <rbarlow@redhat.com> 2.4.1-0.7.beta
- 1129719 - Raise the certificate validation depth. (rbarlow@redhat.com)

* Thu Aug 28 2014 Randy Barlow <rbarlow@redhat.com> 2.4.1-0.6.beta
- Pulp rebuild

* Tue Aug 26 2014 Randy Barlow <rbarlow@redhat.com> 2.4.1-0.5.rc1
- Pulp rebuild

* Mon Aug 25 2014 Randy Barlow <rbarlow@redhat.com> 2.4.1-0.4.beta
- 1131260 - relax version requirement. (jortel@redhat.com)

* Fri Aug 22 2014 Randy Barlow <rbarlow@redhat.com> 2.4.1-0.3.beta
- 1130312 - Fix bug query for 2.4.1. (rbarlow@redhat.com)
- 1130312 - Add upgrade instructions for 2.4.1. (rbarlow@redhat.com)
- 1108306 - Update nectar to fix hang on canceling downloads of large numbers
  of files. (bcourt@redhat.com)

* Wed Aug 20 2014 Randy Barlow <rbarlow@redhat.com> 2.4.1-0.2.alpha
- 1093760 - pulp-manage-db now halts if a migration fails (jcline@redhat.com)

* Sat Aug 09 2014 Randy Barlow <rbarlow@redhat.com> 2.4.0-1
- Pulp rebuild

* Thu Jul 31 2014 Randy Barlow <rbarlow@redhat.com> 2.4.0-0.30.beta
- 1125030 - Handle both styles of certificate stores. (rbarlow@redhat.com)

* Tue Jul 29 2014 Randy Barlow <rbarlow@redhat.com> 2.4.0-0.29.beta
- Pulp rebuild

* Tue Jul 29 2014 Randy Barlow <rbarlow@redhat.com> 2.4.0-0.28.beta
- Pulp rebuild

* Tue Jul 29 2014 Randy Barlow <rbarlow@redhat.com> 2.4.0-0.27.beta
- Pulp rebuild

* Mon Jul 28 2014 Randy Barlow <rbarlow@redhat.com> 2.4.0-0.26.beta
- 1113590 - Nodes requires Pulp's cert to be trusted 1112906 - pulp-admin
  requires Pulp's cert to be trusted 1112904 - pulp-consumer requires Pulp's
  cert to be trusted (rbarlow@redhat.com)
- 1110893 - adding a trailing slash to an API path (mhrivnak@redhat.com)

* Wed Jul 16 2014 Unknown name 2.4.0-0.25.beta
- 1115631 - discard disabled sources before doing is_valid check.
  (jortel@redhat.com)
- 1005899 - support 'message' reported during node sync. (jortel@redhat.com)
- 1113590 - Adding documentation about adding ca cert to the system trusted
  certs for pulp-admin and pulp-consumer and adding bindings unit tests
  (skarmark@redhat.com)
- 1112906 - adding SSL CA cert validation to the bindings (skarmark@redhat.com)
- 1112905 - updating pulp-gen-ca-certificate script to create pulp ssl
  certificates (skarmark@redhat.com)
- 1112904 - adding configuration for pulp ssl certificates
  (skarmark@redhat.com)

* Fri Jul 11 2014 Brian Bouterse <bmbouter@gmail.com> 2.4.0-0.24.beta
- 1110668 - updated consumer group binding documentation to refect the actual
  behaviour (jcline@redhat.com)
- 1117060 - added umask setting to celery worker command line, since the
  default of 0 is unsafe. (mhrivnak@redhat.com)
- 1116438 - use apache httpd type and not typealias (lzap+git@redhat.com)
- 1115715 - syslog handler works with string formatting tokens in tracebacks.
  (jortel@redhat.com)
- 1115631 - disabled content sources discarded before validity check performed.
  (jortel@redhat.com)
- 1115129 - update rsa_pub as part of consumer updates. (jortel@redhat.com)
- 1093871 - sorting tasks by default according to when they were created.
  (mhrivnak@redhat.com)
- 1100638 - Update task search API to match the serialization used for task
  collection & task get APIs (bcourt@redhat.com)

* Wed Jun 25 2014 Randy Barlow <rbarlow@redhat.com> 2.4.0-0.23.beta
- 1110674 - A 400 Bad Request is returned when attempting to bind a consumer
  group to an invalid repo or distributor id (jcline@redhat.com)

* Tue Jun 24 2014 Randy Barlow <rbarlow@redhat.com> 2.4.0-0.22.beta
- 1104654 - Don't require python-oauth2 on RHEL 5. (rbarlow@redhat.com)
- 1020912 - add pulp_manage_puppet selinux boolean (lzap+git@redhat.com)
- 1110668 - consumer group binding calls now return 404 when invalid group,
  repo, or distributor ids are given (jcline@redhat.com)

* Tue Jun 17 2014 Randy Barlow <rbarlow@redhat.com> 2.4.0-0.21.beta
- 1074426 - Updated the repository group API docs to reflect actual DELETE
  behaviour (jcline@redhat.com)
- 1109430 - goferd supporting systemd. (jortel@redhat.com)
- 1105636 - saving a unit through a conduit now fails over to adding or
  updating if a unit appears or disappears unexpectedly (mhrivnak@redhat.com)
- 1094286 - failing to include 'options' or 'units' during content
  install/update/uninstall calls on consumers now results in a 400 code
  (jcline@redhat.com)
- 1100805 - Fixing consumer group bind and unbind and moving tasks from
  tasks/consumer_group.py to consumer group cud manager (skarmark@redhat.com)
- 1094264 - Retrieving bindings by consumer and repository now returns 404 if
  the consumer or repository ids are invalid. (jcline@redhat.com)
- 1060866 - The Repository Group Distributors API is now documented
  (jcline@redhat.com)
- 1097781 - Indicate that consumer bind fails when it does.
  (rbarlow@redhat.com)

* Tue Jun 10 2014 Jeff Ortel <jortel@redhat.com> 2.4.0-0.20.beta
- 1107782 - fixed in gofer 1.2.1. (jortel@redhat.com)
- 1102393 - Rework how we select the queue for new reservations.
  (rbarlow@redhat.com)
- 1100892 - check if filename exists before printing (cduryee@redhat.com)
- 1100330 - Improve error message and documentation. (rbarlow@redhat.com)

* Thu May 29 2014 Randy Barlow <rbarlow@redhat.com> 2.4.0-0.19.beta
- 1102236 - pass the authenticator to the reply consumer. (jortel@redhat.com)
- 1099272 - bump mongodb version requirement in docs (cduryee@redhat.com)
- 1098620 - Report NoAvailableQueues as a coded Exception. (rbarlow@redhat.com)
- 1101598 - returns the correct data type when copy matches 0 units
  (mhrivnak@redhat.com)
- 1097247 - Add status to pulp_celerybeat script. (rbarlow@redhat.com)
- 1100084 - read consumer.conf during setup_plugin(). (jortel@redhat.com)

* Wed May 21 2014 Randy Barlow <rbarlow@redhat.com> 2.4.0-0.18.beta
- 1099945 - use correct serializer when publishing http events
  (cduryee@redhat.com)
- 1096931 - improving repo update command to better detect spawned tasks
  (mhrivnak@redhat.com)
- 1051700 - Don't build pulp-admin on RHEL 5. (rbarlow@redhat.com)

* Tue May 20 2014 Jeff Ortel <jortel@redhat.com> 2.4.0-0.17.beta
- 1096822 - Don't set a canceled Task to finished. (rbarlow@redhat.com)
- 1099168 - move %%postun block inside pulp_server if block
  (cduryee@redhat.com)
- 1096935 - Adds info about qpid-cpp-server-store package to docs
  (bmbouter@gmail.com)
- 1091980 - Update install and upgrade docs with qpid client deps
  (bmbouter@gmail.com)

* Fri May 16 2014 Randy Barlow <rbarlow@redhat.com> 2.4.0-0.16.beta
- Pulp rebuild

* Fri May 16 2014 Randy Barlow <rbarlow@redhat.com> 2.4.0-0.15.beta
- Pulp rebuild

* Thu May 15 2014 Randy Barlow <rbarlow@redhat.com> 2.4.0-0.14.beta
- 1096968 - return created profile; log reported profiles at debug in the
  agent. (jortel@redhat.com)
- 1094647 - GET of consumer schedule that doesn't exist now returns 404
  (mhrivnak@redhat.com)
- 1097817 - agent SSL properties applied. (jortel@redhat.com)
- 1093870 - Use far less RAM during publish. (rbarlow@redhat.com)
- 1093009 - Don't use symlinks for init scripts. (rbarlow@redhat.com)
- 1091348 - Always perform distributor updates asyncronously.
  (rbarlow@redhat.com)
- 1094825 - bind/unbind return call_report; 200/202 based on spawned tasks.
  (jortel@redhat.com)
- 1095691 - Adding cleanup of Celery Task Results to Reaper
  (bmbouter@gmail.com)
- 1093429 - Changing repo create API to match documented key name.
  (mhrivnak@redhat.com)

* Thu May 08 2014 Jeff Ortel <jortel@redhat.com> 2.4.0-0.13.beta
- Pulp rebuild

* Wed May 07 2014 Randy Barlow <rbarlow@redhat.com> 2.4.0-0.12.beta
- 1094637 - fixing consumer schedule API urls in the documentation
  (mhrivnak@redhat.com)
- 1094653 - correctly handling the case where an invalid schedule ID is
  provided to the REST API (mhrivnak@redhat.com)
- 1087514 - correct dev-guide for create/update user. (jortel@redhat.com)
- 1091922  - Fix _delete_queue() traceback. (bmbouter@gmail.com)

* Fri May 02 2014 Barnaby Court <bcourt@redhat.com> 2.4.0-0.11.beta
- 1093417 - propagate transport configuration property. (jortel@redhat.com)
- 1086278 - Convert upload into a polling command. (rbarlow@redhat.com)
- 1091919 - agent load rsa keys on demand. (jortel@redhat.com)
- 1090570 - Fix content commands handling of returned call report.
  (jortel@redhat.com)
- 1073065 - Better document task cancellations. (rbarlow@redhat.com)
- 1072955 - Create TaskStatuses with all attributes. (rbarlow@redhat.com)
- 1087015 - Capture warnings with the pulp logger (bmbouter@gmail.com)
- 1091530 - fix rendering a progress report = None. (jortel@redhat.com)
- 1091090 - alt-content sources updated to work with nectar 1.2.1.
  (jortel@redhat.com)
- 1073999 - removing result from task list and adding it to the task details
  (skarmark@redhat.com)
- 1069909 - Don't run server code on EL5 for pulp-dev.py. (rbarlow@redhat.com)

* Thu Apr 24 2014 Randy Barlow <rbarlow@redhat.com> 2.4.0-0.10.beta
- 1074670 - Save initialize & finalize in step processing even if no units are
  processed. (bcourt@redhat.com)
- 1080609 - pulp-manage-db now ensures the admin. (rbarlow@redhat.com)
- 1087863 - Fix progress reporting in node sync command. (jortel@redhat.com)
- 1087633 - Fix bind task to support node binding. (jortel@redhat.com)
- 1084716 - Register with Celery's setup_logging. (rbarlow@redhat.com)
- 1086437 - Fixes consumer reregistration. (jortel@redhat.com)
- 1065450 - updating repo delete api docs for responses (skarmark@redhat.com)

* Mon Apr 14 2014 Randy Barlow <rbarlow@redhat.com> 2.4.0-0.9.beta
- 1080647 - added validation that a unit profile is not None before requesting
  applicability regeneration by repos (skarmark@redhat.com)
- 1061783 - added missing example for the consumer group update api
  documentation (skarmark@redhat.com)
- 1074668 - updated consumer group update api docs to remove consumer_ids from
  acceptable parameters (skarmark@redhat.com)
- 1073997 - adding validation to repo group create call to check for valid repo
  ids (skarmark@redhat.com)
- 1085545 - Fix permissions on /etc/pulp/server/plugins.conf.d/nodes/importer.
  (jortel@redhat.com)

* Mon Apr 07 2014 Barnaby Court <bcourt@redhat.com> 2.4.0-0.8.beta
- Pulp rebuild

* Wed Apr 02 2014 Jeff Ortel <jortel@redhat.com> 2.4.0-0.7.beta
- Pulp rebuild

* Wed Apr 02 2014 Jeff Ortel <jortel@redhat.com> 2.4.0-0.7.alpha
- 1082130 - Update progress only when task_id != None. (jortel@redhat.com)
- 1082064 - task status created with state=WAITING when None is passed.
  (jortel@redhat.com)
- 1080642 - updated consumer unbind task to mark the binding deleted before
  notifying agent (skarmark@redhat.com)
- 1080626 - updated agent manager to return no exception when converting server
  bindings to agent bindings in case distributor is already deleted on the
  server (skarmark@redhat.com)
- 1080626 - fixing error in the error code description preventing to complete
  repo delete on the server (skarmark@redhat.com)
- 965764 - Fix a test for the DownloaderConfig API. (rbarlow@redhat.com)
- 1015583 - added a new api so that consumers can request applicability
  generation for themselves (skarmark@redhat.com)
- 1078335 - Add import statements for missing tasks. (rbarlow@redhat.com)
- 1073154 - Do not log newlines or long messages. (rbarlow@redhat.com)
- 1074661 - Raise a validation error if non-existant consumers are specified
  during creation of a consumer group (bcourt@redhat.com)
- 1078305 - Repo update not reporting errors properly.  Fix error response for
  repo update and incorrect documentation for the udpate call.
  (bcourt@redhat.com)
- 1076225 - Update docs to include information about the result value of the
  Task Report as opposed to the Call Report (bcourt@redhat.com)
- 1076628 - Fix base class for unassociate task and update test case for unit
  deletion (bcourt@redhat.com)
- 1018183 - Include _href's on tasks during GET all. (rbarlow@redhat.com)

* Thu Mar 13 2014 Jeff Ortel <jortel@redhat.com> 2.4.0-0.6.alpha
- Pulp rebuild

* Thu Mar 13 2014 Jeff Ortel <jortel@redhat.com> 2.4.0-0.5.alpha
- Pulp rebuild

* Wed Mar 12 2014 Barnaby Court <bcourt@redhat.com> 2.4.0-0.4.alpha
- 1075701 - Re-enable Celery log capturing. (rbarlow@redhat.com)
- 1071960 - Support message authentication. Port pulp to gofer 1.0. Removed
  timeouts for agent related tasks. (jortel@redhat.com)
- 1066040 - removing 'permissions' from valid update keywords for role update,
  moving manager functionality out of authorization.py, removing duplicate
  declaration of permission operation constants in permission.py and adding
  missing unit tests (skarmark@redhat.com)

* Mon Feb 24 2014 Jeff Ortel <jortel@redhat.com> 2.4.0-0.3.alpha
- 980150 - support broker host that is different than pulp host.
  (jortel@redhat.com)
- 1058835 - Fix documentation of URL path for deletion of upload requests.
  (bcourt@redhat.com)
- 1042932 - Fix listings bug & enable export repo group support for celery
  (bcourt@redhat.com)
- 1046160 - taking ownership of /var/lib/pulp/published (mhrivnak@redhat.com)
- 1051700 - Documenting that pulp-admin is not supported on RHEL5
  (mhrivnak@redhat.com)
- 1051700 - adding an explicit requirement for python 2.6 to pulp-admin-client
  (mhrivnak@redhat.com)

* Tue Jan 28 2014 Jeff Ortel <jortel@redhat.com> 2.4.0-0.2.alpha
- 1048297 - pulp-dev.py sets the CA cert and key world readable.
  (rbarlow@redhat.com)
- 921743 - Adjust ownership and permissions for a variety of the RPM paths.
  (rbarlow@redhat.com)
- 1034978 - Add visible errors to the unit associate and unassociate commands
  and move formatting the cli output to the base class instead of each plugin
  having to work independently (bcourt@redhat.com)
- 1039619 - update output to account for qpidd.conf location changing in qpid
  0.24 (jortel@redhat.com)
- 1005899 - report errors fetching bindings from the parent in the report.
  (jortel@redhat.com)

* Thu Dec 12 2013 Jeff Ortel <jortel@redhat.com> 2.4.0-0.1.alpha
- 1031220 - raising an AttributeError when an attribute is missing on a Model
  (mhrivnak@redhat.com)
- Add support for alternate content sources. (jortel@redhat.com)
- 995076 - make sure to call finalize on the nectar config object
  (jason.connor@gmail.com)
- 1032189 - fixed use of gettext with multiple substitutions
  (mhrivnak@redhat.com)
- 1020300 - Prevent hashed password from being returned by the get user
  command. (bcourt@redhat.com)
- 1019155 - added logic to correctly set the URL when called from any
  /bindings/ URLs (jason.connor@gmail.com)
- 1029057 - have nodes replicate the repository scratchpad. (jortel@redhat.com)
- 1022646 - remove units_path; in 2.3, it's method. (jortel@redhat.com)
- 1026606 - Added docs for get unit REST API (jason.dobies@redhat.com)
- 996606 - Check to see if a repo exists before starting upload process
  (jason.dobies@redhat.com)

* Wed Nov 06 2013 Jeff Ortel <jortel@redhat.com> 2.3.0-0.29.beta
- 1027500 - init python-gofer before agent and tasking services started.
  (jortel@redhat.com)

* Wed Nov 06 2013 Jeff Ortel <jortel@redhat.com> 2.3.0-0.28.beta
- 1022646 - migration_0 needs to add units_size=0. (jortel@redhat.com)

* Fri Nov 01 2013 Jeff Ortel <jortel@redhat.com> 2.3.0-0.27.beta
- 1023056 - fix SSL on f19 by using qpid builtin SSL transport.
  (jortel@redhat.com)
- 1022646 - fix migration of nodes 2.2 => 2.3 manifests. (jortel@redhat.com)
- 1022621 - Failed reports are now successful tasks and the report indicates
  the failure (jason.dobies@redhat.com)
- 1022621 - Fixed communication between publish manager and tasking
  (jason.dobies@redhat.com)
- 1017587 - Added a list of possible task states to the docs.
  (rbarlow@redhat.com)

* Tue Oct 29 2013 Jeff Ortel <jortel@redhat.com> 2.3.0-0.26.beta
- Pulp rebuild

* Mon Oct 28 2013 Jeff Ortel <jortel@redhat.com> 2.3.0-0.25.beta
- 1017865 - Corrected task response docs (jason.dobies@redhat.com)
- 1021116 - Convert info level log messages that include Task arguments into
  debug level messages. (rbarlow@redhat.com)
- 1017253 - Removed v1 attribute that no longer exists
  (jason.dobies@redhat.com)

* Wed Oct 23 2013 Jeff Ortel <jortel@redhat.com> 2.3.0-0.24.beta
- 1019909 - Added replica set support (jason.dobies@redhat.com)
- 1020549 - tar the content of the distribution directory instead of the
  directory. (jortel@redhat.com)

* Fri Oct 18 2013 Jeff Ortel <jortel@redhat.com> 2.3.0-0.23.beta
- 1019455 - Loosened validation checks on the presence of the feed for certain
  configuration parameters (jason.dobies@redhat.com)

* Wed Oct 16 2013 Jeff Ortel <jortel@redhat.com> 2.3.0-0.22.beta
- Pulp rebuild

* Tue Oct 15 2013 Jeff Ortel <jortel@redhat.com> 2.3.0-0.21.beta
- 1011716 - updated spec file to add selinux-policy-targeted dependency for f19
  and removing wrong version dependency on policycoreutils-python
  (skarmark@redhat.com)
- 973678 - Add support for reporting unit upload statuses to the API and CLI.
  (rbarlow@lemonade.usersys.redhat.com)
- 975503 - Add status command to iso publish (bcourt@redhat.com)

* Mon Oct 14 2013 Jeff Ortel <jortel@redhat.com> 2.3.0-0.20.beta
- Pulp rebuild

* Fri Oct 11 2013 Jeff Ortel <jortel@redhat.com> 2.3.0-0.19.beta
- 1017924 - unzip the units.json instead of reading/seeking using gzip.
  (jortel@redhat.com)

* Thu Oct 10 2013 Jeff Ortel <jortel@redhat.com> 2.3.0-0.18.beta
- 1017815 - Added logging about publish success and failure
  (mhrivnak@redhat.com)
- 965283 - Document the response for a repo importer delete (bcourt@redhat.com)
- 1014368 - added python-requests-2.0.0 package to pulp dependencies in order
  to support proxy with https (skarmark@redhat.com)
- 1009617 - limit options for repo sync and publish history now states the
  default limit is 5 (einecline@gmail.com)
- 965283 - updating the REST API docs for repo updates as they pertain to
  importers and distributors (mhrivnak@redhat.com)
- 1004805 - pulp-dev.py now looks at the apache version instead of the linux
  distribution version when deciding which config file to install, since the
  apache version is really what matters. (mhrivnak@redhat.com)
- 1014660 - Add command line parsers for numerics & booleans that return empty
  strings for empty values because None is interpreted by the rest api as
  having the value not specified (bcourt@redhat.com)
- 999129 - removing loading of tracker files at the time of initializing upload
  manager and adding it when listing remaining uploads (skarmark@redhat.com)
- 1010292 - serialize _last_modified only when it exists. (jortel@redhat.com)
- 1010016 - blacklist options; require gofer 0.77 which logs messages at DEBUG.
  (jortel@redhat.com)
- 1011972 - fixed in nectar 1.1.2. (jortel@redhat.com)
- 952748 - adding documentation about how to use a UnitAssociationCriteria with
  the REST API. (mhrivnak@redhat.com)

* Wed Oct 02 2013 Jeff Ortel <jortel@redhat.com> 2.3.0-0.17.beta
- 1009926 - Fix Exception thrown on applicability generation
  (bcourt@redhat.com)
- 1013097 - permit (.) in node IDs. (jortel@redhat.com)
- 1011268 - Add support for SHA hash which is an alias for SHA1
  (bcourt@redhat.com)
- 721314 - including the README and LICENSE files in all platform packages.
  Also tweaked the README. (mhrivnak@redhat.com)
- 988119 - Convert Python types (list,dict) to JSON types (array, object) in
  api documentation (bcourt@redhat.com)
- 1011053 - Add a from_dict() method to the Criteria model.
  (rbarlow@redhat.com)

* Thu Sep 26 2013 Jeff Ortel <jortel@redhat.com> 2.3.0-0.16.alpha
- 1012636 - fix post script. (jortel@redhat.com)
- 976435 - load puppet importer config from a file using a common method.
  (bcourt@redhat.com)

* Thu Sep 26 2013 Jeff Ortel <jortel@redhat.com> 2.3.0-0.15.alpha
- 1004559 - python-simplejson is now required by pulp-common on rhel5. this
  also removes any direct imports of simplejson from outside the pulp-common
  package. (mhrivnak@redhat.com)
- 1011728 - encode unicode values in oauth header. (jortel@redhat.com)
- 975980 - When a repository is updated, push an udpate to all of the
  distributors that depend on the repo. (bcourt@redhat.com)
- 1009912 - removing pymongo dependency for consumers by using actual constants
  instead of importing pymongo in common/constants.py (skarmark@redhat.com)
- 1003326 - generate pulp CA on initial install. (jortel@redhat.com)
- 906039 - do not allow the running weigt to drop below 0
  (jason.connor@gmail.com)
- 1009617 - Fixed the limit option in 'pulp-admin repo history publish'
  (einecline@gmail.com)

* Wed Sep 18 2013 Jeff Ortel <jortel@redhat.com> 2.3.0-0.14.alpha
- Pulp rebuild

* Wed Sep 18 2013 Jeff Ortel <jortel@redhat.com> 2.3.0-0.13.alpha
- 965751 - migrate nodes to use threaded downloader. (jortel@redhat.com)
- 1009118 - bindings require python-oauth. (jortel@redhat.com)
- 1004346 - deal with bindings w (None) as binding_config. (jortel@redhat.com)
- 995528 - Remove legacy usage of AutoReference as it has a significant
  performance impact on queries of larger repositories and is no longer being
  used. (bcourt@redhat.com)
- 1004790 - Remove legacy dependency on Grinder that is no longer required.
  (bcourt@redhat.com)
- 993424 - forced unbind when bindings have notify_agent=False
  (jortel@redhat.com)
- 959031 - 968524 - rewritten scheduler that fixes bug in subsequent schedule
  runs and allows next_run to be updated when upating the schedule of a
  scheduled_call (jason.connor@gmail.com)

* Fri Sep 13 2013 Jeff Ortel <jortel@redhat.com> 2.3.0-0.12.alpha
- Pulp rebuild

* Thu Sep 12 2013 Jeff Ortel <jortel@redhat.com> 2.3.0-0.11.alpha
- Pulp rebuild

* Thu Sep 12 2013 Jeff Ortel <jortel@redhat.com> 2.3.0-0.10.alpha
- 1005898 - Remove unnecessary dependency on gofer in pulp-nodes.spec file
  (bcourt@redhat.com)
- 1003285 - fixed an attribute access for an attribute that doesn't exist in
  python 2.6. (mhrivnak@redhat.com)

* Tue Sep 10 2013 Jeff Ortel <jortel@redhat.com> 2.3.0-0.9.alpha
- Pulp rebuild

* Fri Sep 06 2013 Barnaby Court <bcourt@redhat.com> 2.3.0-0.8.alpha
- 1004897 - Fix bug where distributor validate_config is finding relative path
  conflicts with the repository that is being updated (bcourt@redhat.com)
- 952737 - updated repo creation documentation with parameters to configure
  importers and distributors (skarmark@redhat.com)
- 915330 - Fix performance degradation of importer and distributor
  configuration validation as the number of repositories increased
  (bcourt@redhat.com)

* Fri Aug 30 2013 Barnaby Court <bcourt@redhat.com> 2.3.0-0.7.alpha
- Pulp rebuild

* Thu Aug 29 2013 Jeff Ortel <jortel@redhat.com> 2.3.0-0.6.alpha
- Pulp rebuild

* Thu Aug 29 2013 Barnaby Court <bcourt@redhat.com> 2.3.0-0.5.alpha
- Pulp rebuild

* Tue Aug 27 2013 Jeff Ortel <jortel@redhat.com> 2.3.0-0.4.alpha
- Pulp rebuild

* Tue Aug 27 2013 Jeff Ortel <jortel@redhat.com> 2.3.0-0.3.alpha
- 956711 - Raise an error to the client if an attempt is made to install an
  errata that does not exist in a repository bound to the consumer
  (bcourt@redhat.com)
- 991500 - updating get_repo_units conduit call to return plugin units instead
  of dictionary (skarmark@redhat.com)
- 976561 - updated the list of decorated collection methods to match the
  Collection object in 2.1.1 (jason.connor@gmail.com)
- 976561 - removed superfluous re-fetching of collection we already have a
  handle to (jason.connor@gmail.com)

* Thu Aug 01 2013 Jeff Ortel <jortel@redhat.com> 2.3.0-0.2.alpha
- Pulp rebuild

* Thu Aug 01 2013 Jeff Ortel <jortel@redhat.com> 2.3.0-0.1.alpha
- 976561 - added and explicit pool size for the socket "pool" added a new
  decorator around the query methods that calls end_request in order to manage
  the sockets automagically (jason.connor@gmail.com)
- 981736 - when a sync fails, pulp-admin's exit code is now 1 instead of 0.
  (mhrivnak@redhat.com)
- 977948 - fix distributor updating during node sync. (jortel@redhat.com)
- purge changelog
- 973402 - Handle CallReport.progress with value of {} or None.
  (jortel@redhat.com)
- 927216  - remove reference to CDS in the server.conf security section.
  (jortel@redhat.com)
- 928413 - fix query used to determine of bind has pending actions.
  (jortel@redhat.com)
- 970741 - Upgraded nectar for error_msg support (jason.dobies@redhat.com)
- 968012 - Replaced grinder logging config with nectar logging config
  (jason.dobies@redhat.com)

* Tue Jun 04 2013 Jeff Ortel <jortel@redhat.com> 2.2.0-0.16.alpha
- 947445 - allowing consumer ids to allow dots (skarmark@redhat.com)
- 906420 - update storing of resources used by each task in the taskqueue to
  allow dots in the repo id (skarmark@redhat.com)
- 906420 - update storing of resources used by each task in the taskqueue to
  allow dots in the repo id (skarmark@redhat.com)
- 968543 - remove conditional in pulp_version macro. (jortel@redhat.com)
- 927033 - added missing consumer group associate and unassociate webservices
  tests (skarmark@redhat.com)
- 927033 - updating consumer group associate and unassociate calls to return a
  list of all consumers similar to repo group membership instead of just those
  who fulfil the search criteria, updating unit tests and documentation
  (skarmark@redhat.com)
- 965743 - Changed help text to reflect the actual units
  (jason.dobies@redhat.com)
- 963823 - Made the feed SSL options group name a bit more accurate
  (jason.dobies@redhat.com)

* Thu May 30 2013 Jeff Ortel <jortel@redhat.com> 2.2.0-0.15.alpha
- 913670 - fix consumer group bind/unbind. (jortel@redhat.com)
- 878234 - use correct method on coordinator. (jortel@redhat.com)

* Fri May 24 2013 Jeff Ortel <jortel@redhat.com> 2.2.0-0.14.alpha
- 966202 - Change the config options to use the optional parsers.
  (jason.dobies@redhat.com)

* Thu May 23 2013 Jeff Ortel <jortel@redhat.com> 2.2.0-0.13.alpha
- Pulp rebuild

* Thu May 23 2013 Jeff Ortel <jortel@redhat.com> 2.2.0-0.12.alpha
- Pulp rebuild

* Tue May 21 2013 Jeff Ortel <jortel@redhat.com> 2.2.0-0.11.alpha
- 923796 - Changed example to not cite a specific command
  (jason.dobies@redhat.com)

* Mon May 20 2013 Jeff Ortel <jortel@redhat.com> 2.2.0-0.10.alpha
- Pulp rebuild

* Mon May 20 2013 Jeff Ortel <jortel@redhat.com> 2.2.0-0.9.alpha
- Pulp rebuild

* Fri May 17 2013 Jeff Ortel <jortel@redhat.com> 2.2.0-0.8.alpha
- Pulp rebuild

* Fri May 17 2013 Jeff Ortel <jortel@redhat.com> 2.2.0-0.7.alpha
- Pulp rebuild

* Fri May 17 2013 Jeff Ortel <jortel@redhat.com> 2.2.0-0.6.alpha
- Pulp rebuild

* Mon May 13 2013 Jeff Ortel <jortel@redhat.com> 2.2.0-0.5.alpha
- Pulp rebuild

* Mon May 13 2013 Jeff Ortel <jortel@redhat.com> 2.2.0-0.4.alpha
- Pulp rebuild

* Mon May 13 2013 Jeff Ortel <jortel@redhat.com> 2.2.0-0.3.alpha
- 952775 - Fixed broken unit filter application when sorted by association
  (jason.dobies@redhat.com)
- 913171 - using get method instead of dict lookup (skarmark@redhat.com)
- 915473 - fixing login api to return a json document with key and certificate
  (skarmark@redhat.com)
- 913171 - fixed repo details to display list of actual schedules instead of
  schedule ids and unit tests (skarmark@redhat.com)
- 957890 - removing duplicate units in case when consumer is bound to copies of
  same repo (skarmark@redhat.com)
- 957890 - fixed duplicate unit listing in the applicability report and
  performance improvement fix to avoid loading unnecessary units
  (skarmark@redhat.com)
- 954038 - updating applicability api to send unit ids instead of translated
  plugin unit objects to profilers and fixing a couple of performance issues
  (skarmark@redhat.com)
- 924778 - Added hook for a subclass to manipulate the file bundle list after
  the metadata is generated (jason.dobies@redhat.com)
- 916729 - Fixed auth failures to return JSON documents containing a
  programmatic error code and added client-side exception middleware support
  for displaying the proper user message based on the error.
  (jason.dobies@redhat.com)
- 887000 - removed dispatch lookups in sync to determine canceled state
  (jason.connor@gmail.com)
- 927244 - unit association log blacklist criteria (jason.connor@gmail.com)
- 903414 - handle malformed queued calls (jason.connor@gmail.com)
- 927216 - remove CDS section from server.conf. (jortel@redhat.com)

* Fri Apr 19 2013 Jeff Ortel <jortel@redhat.com> 2.2.0-0.2.alpha
- 953665 - added ability for copy commands to specify the fields of their units
  that should be fetched, so as to avoid loading the entirety of every unit in
  the source repository into RAM. Also added the ability to provide a custom
  "override_config" based on CLI options. (mhrivnak@redhat.com)
- 952310 - support file:// urls. (jortel@redhat.com)
- 949174 - Use a single boolean setting for whether the downloaders should
  validate SSL hosts. (rbarlow@redhat.com)

* Fri Apr 12 2013 Jeff Ortel <jortel@redhat.com> 2.2.0-0.1.alpha
- 950632 - added unit_id search index on the repo_content_units collection
  (jason.connor@gmail.com)
- 928081 - Take note of HTTP status codes when downloading files.
  (rbarlow@redhat.com)
- 947927 - This call should support both the homogeneous and heterogeneous
  cases (jason.dobies@redhat.com)
- 928509 - Platform changes to support override config in applicability
  (jason.dobies@redhat.com)
- 949186 - Removed the curl TIMEOUT setting and replaced it with a low speed
  limit. (rbarlow@redhat.com)
- 928087 - serialized call request replaced in archival with string
  representation of the call request (jason.connor@gmail.com)
- 924327 - Make sure to run the groups/categories upgrades in the aggregate
  (jason.dobies@redhat.com)
- 918160 - changed --summary flag to *only* display the  summary
  (jason.connor@gmail.com)
- 916794 - 918160 - 920792 - new generator approach to orphan management to
  keep us from stomping on memory (jason.connor@gmail.com)
- 923402 - Clarifications to the help text in logging config files
  (jason.dobies@redhat.com)
- 923402 - Reduce logging level from DEBUG to INFO (jason.dobies@redhat.com)
- 923406 - fixing typo in repo copy bindings causing recursive copy to never
  run (skarmark@redhat.com)
- 922214 - adding selinux context for all files under /srv/pulp instead of
  individual files (skarmark@redhat.com)
- 919155 - Added better test assertions (jason.dobies@redhat.com)
- 919155 - Added handling for connection refused errors
  (jason.dobies@redhat.com)
- 918782 - render warning messages as normal colored text. (jortel@redhat.com)
- 911166 - Use pulp_version macro for consistency and conditional requires on
  both version and release for pre-release packages only. (jortel@redhat.com)
- 908934 - Fix /etc/pki/pulp and /etc/pki/pulp/consumer ownership.
  (jortel@redhat.com)
- 918600 - _content_type_id wasn't being set for erratum and drpm
  (jason.dobies@redhat.com)

* Mon Mar 04 2013 Jeff Ortel <jortel@redhat.com> 2.1.0-0.19.alpha
- 855053 - repository unit counts are now tracked per-unit-type. Also wrote a
  migration that will convert previously-created repositories to have the new
  style of unit counts. (mhrivnak@redhat.com)
- 902514 - removing NameVirtualHost because we weren't using it, and adding one
  authoritative <VirtualHost *:80> block for all plugins to use, since apache
  will only let us use one. (mhrivnak@redhat.com)
- 873782 - added non-authenticate status resource at /v2/status/
  (jason.connor@gmail.com)
- 860089 - added ability to filter tasks using ?id=...&id=...
  (jason.connor@gmail.com)

* Tue Feb 26 2013 Jeff Ortel <jortel@redhat.com> 2.1.0-0.18.alpha
- Pulp rebuild

* Tue Feb 26 2013 Jeff Ortel <jortel@redhat.com> 2.1.0-0.17.alpha
- 915795 - Fix logging import statemet in pulp-manage-db. (rbarlow@redhat.com)

* Mon Feb 25 2013 Jeff Ortel <jortel@redhat.com> 2.1.0-0.16.alpha
- Pulp rebuild

* Mon Feb 25 2013 Jeff Ortel <jortel@redhat.com> 2.1.0-0.15.alpha
- 908676 - adding pulp-v1-upgrade-selinux script to enable new selinux policy
  and relabel filesystem after v1 upgrade (skarmark@redhat.com)
- 908676 - adding obsoletes back again for pulp-selinux-server since pulp v1
  has a dependency on this package (skarmark@redhat.com)

* Fri Feb 22 2013 Jeff Ortel <jortel@redhat.com> 2.1.0-0.14.alpha
- 909493 - adding a separate apache2.4 compatible pulp apache conf file for F18
  (skarmark@redhat.com)
- 909493 - adding a different httpd2.4 compatible pulp config file for f18
  build (skarmark@redhat.com)
- 908676 - make pulp-selinux conflict with pulp-selinux-server instead of
  obsoleting pulp-selinux-server (skarmark@redhat.com)

* Thu Feb 21 2013 Jeff Ortel <jortel@redhat.com> 2.1.0-0.13.alpha
- 913205 - Removed config options if they aren't relevant
  (jason.dobies@redhat.com)
- 913205 - Corrected storage of feed certificates on upgrade
  (jason.dobies@redhat.com)

* Tue Feb 19 2013 Jeff Ortel <jortel@redhat.com> 2.1.0-0.12.alpha
- Pulp rebuild

* Tue Feb 19 2013 Jeff Ortel <jortel@redhat.com> 2.1.0-0.11.alpha
- 910419 - added *args and **kwargs to OPTIONS signature to handle regular
  expressions in the url path (jason.connor@gmail.com)

* Thu Feb 14 2013 Jeff Ortel <jortel@redhat.com> 2.1.0-0.10.alpha
- Pulp rebuild

* Thu Feb 14 2013 Jeff Ortel <jortel@redhat.com> 2.1.0-0.9.alpha
- 906426 - Create the upload directory if someone deletes it
  (jason.dobies@redhat.com)

* Wed Feb 13 2013 Jeff Ortel <jortel@redhat.com> 2.1.0-0.8.alpha
- Pulp rebuild

* Wed Feb 13 2013 Jeff Ortel <jortel@redhat.com> 2.1.0-0.7.alpha
- Pulp rebuild

* Wed Feb 13 2013 Jeff Ortel <jortel@redhat.com> 2.1.0-0.6.alpha
- 910540 - fix file overlaps in platform packaging. (jortel@redhat.com)

* Tue Feb 12 2013 Jeff Ortel <jortel@redhat.com> 2.1.0-0.5.alpha
- Pulp rebuild

* Tue Feb 12 2013 Jeff Ortel <jortel@redhat.com> 2.1.0-0.4.alpha
- 908510 - Corrected imports to use compat layer (jason.dobies@redhat.com)
- 908082 - updated SSLRenegBufferSize in apache config to 1MB
  (skarmark@redhat.com)
- 903797 - Corrected docstring for import_units (jason.dobies@redhat.com)
- 905588 - Adding "puppet_module" as an example unit type. This should not
  become a list of every possible unit type, but it's not unreasonable here to
  include some mention of puppet modules. (mhrivnak@redhat.com)

* Tue Feb 05 2013 Jeff Ortel <jortel@redhat.com> 2.1.0-0.3.alpha
- Pulp rebuild

* Tue Feb 05 2013 Jeff Ortel <jortel@redhat.com> 2.1.0-0.2.alpha
- 880780 - Added config parsing exception to convey more information in the
  event the conf file isn't valid JSON (jason.dobies@redhat.com)
- 905548 - fix handler loading; imp.load_source() supports .py files only.
  (jortel@redhat.com)
- 903387 - remove /var/lib/pulp/(packages|repos) and /var/lib/pulp/published
  (jortel@redhat.com)
- 878234 - added consumer group itineraries and updated group content install
  apis to return a list of call requests, also added unit tests
  (skarmark@redhat.com)
- 888058 - Changed model for the client-side exception handler to be overridden
  and specified to the launcher, allowing an individual client (admin,
  consumer, future other) to customize error messages where relevant.
  (jason.dobies@redhat.com)

* Sat Jan 19 2013 Jeff Ortel <jortel@redhat.com> 2.1.0-0.1.alpha
- 891423 - Added conduit calls to be able to create units on copy
  (jason.dobies@redhat.com)
- 894467 - Parser methods need to return the value, not just validate it
  (jason.dobies@redhat.com)
- 889893 - added detection of still queued scheduled calls and skip re-
  enqueueing with log message (jason.connor@gmail.com)
- 883938 - Bumped required version of okaara in the spec
  (jason.dobies@redhat.com)
- 885128 - Altered two more files to use the 'db' logger. (rbarlow@redhat.com)
- 885128 - pulp.plugins.loader.api should use the "db" logger.
  (rbarlow@redhat.com)
- 891423 - Added conduit calls to be able to create units on copy
  (jason.dobies@redhat.com)
- 891760 - added importer and distributor configs to kwargs and
  kwargs_blacklist to prevent logging of sensitive data
  (jason.connor@gmail.com)
- 889320 - updating relabel script to run restorecon on /var/www/pulp_puppet
  (skarmark@redhat.com)
- 889320 - adding httpd_sys_content_rw_t context to /var/www/pulp_puppet
  (skarmark@redhat.com)
- 887959 - Removing NameVirtualHost entries from plugin httpd conf files and
  adding it only at one place in main pulp.conf (skarmark@redhat.com)
- 886547 - added check for deleted schedule in scheduled call complete callback
  (jason.connor@gmail.com)
- 882412 - Re-raising PulpException upon upload error instead of always
  replacing exceptions with PulpExecutionException, the latter of which results
  in an undesirable 500 HTTP response. (mhrivnak@redhat.com)
- 875843 - added post sync/publish callbacks to cleanup importer and
  distributor instances before calls are archived (jason.connor@gmail.com)
- 769381 - Fixed delete confirmation message to be task centric
  (jason.dobies@redhat.com)
- 856762 - removing scratchpads from repo search queries (skarmark@redhat.com)
- 886148 - used new result masking to keep full consumer package profiles from
  showing up in the task list and log file (jason.connor@gmail.com)
- 856762 - removing scratchpad from the repo list --details commmand for repo,
  importer and distributor (skarmark@redhat.com)
- 883899 - added conflict detection for call request groups in the webservices
  execution wrapper module (jason.connor@gmail.com)
- 876158 - Removed unused configuration values and cleaned up wording and
  formatting of the remaining options (jason.dobies@redhat.com)
- 882403 - Flushed out the task state to user display mapping as was always the
  intention but never actually came to fruition. (jason.dobies@redhat.com)
- 882422 - added the distributor_list keyword argument to the call requets
  kwarg_blacklist to prevent it from being logged (jason.connor@gmail.com)
- 885229 - add requires: nss-tools. (jortel@redhat.com)
- 885098 - Use a separate logging config for pulp-manage-db.
  (rbarlow@redhat.com)
- 885134 - Added check to not parse an apache error as if it has the Pulp
  structure and handling in the exception middleware for it
  (jason.dobies@redhat.com)
- 867464 - Renaming modules to units and a fixing a few minor output errors
  (skarmark@redhat.com)
- 882421 - moving unit remove command into the platform from RPM extensions so
  it can be used by other extension families (mhrivnak@redhat.com)
- 877147 - added check for path type when removing orphans
  (jason.connor@gmail.com)
- 882423 - fix upload in repo controller. (jortel@redhat.com)
- 883568 - Reworded portion about recurrences (jason.dobies@redhat.com)
- 883754 - The notes option was changed to have a parser, but some code using
  it was continuing to manually parse it again, which would tank.
  (jason.dobies@redhat.com)
- 866996 - Added ability to hide the details link on association commands when
  it isn't a search. (jason.dobies@redhat.com)
- 877797 - successful call of canceling a task now returns a call report
  through the rest api (jason.connor@gmail.com)
- 867464 - updating general module upload command output (skarmark@redhat.com)
- 882424 - only have 1 task, presumedly the "main" one, in a task group update
  the last_run field (jason.connor@gmail.com)
- 883059 - update server.conf to make server_name optional
  (skarmark@redhat.com)
- 883059 - updating default server config to lookup server hostname
  (skarmark@redhat.com)
- 862187 /var/log/pulp/db.log now includes timestamps. (rbarlow@redhat.com)
- 883025 - Display note to copy qpid certificates to each consumer.
  (jortel@redhat.com)
- 880441 - Fixed call to a method that was renamed (jason.dobies@redhat.com)
- 881120 - utilized new serialize_result call report flag to hide consumer key
  when reporting the task information (jason.connor@gmail.com)
- 882428 - utilizing new call report serialize_result flag to prevent the call
  reports from being serialized and reported over the rest api
  (jason.connor@gmail.com)
- 882401 - added skipped as a recognized state to the cli parser
  (jason.connor@gmail.com)
- 862290 - Added documentation for the new ListRepositoriesCommand methods
  (jason.dobies@redhat.com)
- 881639 - more programmatic. (jortel@redhat.com)
- 881389 - fixed rpm consumer bind to raise an error on non existing repos
  (skarmark@redhat.com)
- 827620 - updated repo, repo_group, consumer and user apis to use execute
  instead of execute_ok (skarmark@redhat.com)
- 878620 - fixed task group resource to return only tasks in the group instead
  of all tasks ever run... :P (jason.connor@gmail.com)
- 866491 - Change the source repo ID validation to be a 400, not 404
  (jason.dobies@redhat.com)
- 866491 - Check for repo existence and raise a 404 if not found instead of
  leaving the task to do it (jason.dobies@redhat.com)
- 881120 - strip the private key from returned consumer object.
  (jortel@redhat.com)
- 862290 - Added support in generic list repos command for listing other
  repositories (jason.dobies@redhat.com)
- 877914 - updating old file links from selinux installation and un-
  installation (skarmark@redhat.com)
- 873786 - updating enable.sh for correct amqp ports (skarmark@redhat.com)
- 878654 - fixed error message when revoking permission from a non-existing
  user and added unit tests (skarmark@redhat.com)
- added database collection reaper system that will wake up periodically and
  remove old documents from configured collections (jason.connor@gmail.com)
- 876662 - Added middleware exception handling for when the client cannot
  resolve the server hostname (jason.dobies@redhat.com)
- 753680 - Taking this opportunity to quiet the logs a bit too
  (jason.dobies@redhat.com)
- 753680 - Increased the logging clarity and location for initialization errors
  (jason.dobies@redhat.com)
- 871858 - Implemented sync and publish status commands
  (jason.dobies@redhat.com)
- 873421 - changed a wait-time message to be more appropriate, and added a bit
  of function parameter documentation. (mhrivnak@redhat.com)
- 877170 - Added ability to ID validator to handle multiple inputs
  (jason.dobies@redhat.com)
- 877435 - Pulled the filters/order to constants and use in search
  (jason.dobies@redhat.com)
- 875606 - Added isodate and python-setuptools deps. Rolled into a quick audit
  of all the requirements and changed quite a few. There were several missing
  and several no longer applicaple. Also removed a stray import of okaara from
  within the bindings package. (mhrivnak@redhat.com)
- 874243 - return 404 when profile does not exist. (jortel@redhat.com)
- 876662 - Added pretty error message when the incorrect server hostname is
  used (jason.dobies@redhat.com)
- 876332 - add missing tags to bind itinerary. (jortel@redhat.com)

* Thu Dec 20 2012 Jeff Ortel <jortel@redhat.com> 2.0.6-0.19.rc
- Pulp rebuild

* Wed Dec 19 2012 Jeff Ortel <jortel@redhat.com> 2.0.6-0.19.beta
- Pulp rebuild

* Tue Dec 18 2012 Jeff Ortel <jortel@redhat.com> 2.0.6-0.18.beta
- 887959 - Removing NameVirtualHost entries from plugin httpd conf files and
  adding it only at one place in main pulp.conf (skarmark@redhat.com)

* Thu Dec 13 2012 Jeff Ortel <jortel@redhat.com> 2.0.6-0.17.beta
- Pulp rebuild

* Thu Dec 13 2012 Jeff Ortel <jortel@redhat.com> 2.0.6-0.16.beta
- Pulp rebuild

* Thu Dec 13 2012 Jeff Ortel <jortel@redhat.com> 2.0.6-0.15.beta
- 886547 - added check for deleted schedule in scheduled call complete callback
  (jason.connor@gmail.com)
- 882412 - Re-raising PulpException upon upload error instead of always
  replacing exceptions with PulpExecutionException, the latter of which results
  in an undesirable 500 HTTP response. (mhrivnak@redhat.com)
- 875843 - added post sync/publish callbacks to cleanup importer and
  distributor instances before calls are archived (jason.connor@gmail.com)
- 769381 - Fixed delete confirmation message to be task centric
  (jason.dobies@redhat.com)
- 856762 - removing scratchpads from repo search queries (skarmark@redhat.com)
- 886148 - used new result masking to keep full consumer package profiles from
  showing up in the task list and log file (jason.connor@gmail.com)
- 856762 - removing scratchpad from the repo list --details commmand for repo,
  importer and distributor (skarmark@redhat.com)
- 883899 - added conflict detection for call request groups in the webservices
  execution wrapper module (jason.connor@gmail.com)
- 876158 - Removed unused configuration values and cleaned up wording and
  formatting of the remaining options (jason.dobies@redhat.com)
- 882403 - Flushed out the task state to user display mapping as was always the
  intention but never actually came to fruition. (jason.dobies@redhat.com)
- 882422 - added the distributor_list keyword argument to the call requets
  kwarg_blacklist to prevent it from being logged (jason.connor@gmail.com)

* Mon Dec 10 2012 Jeff Ortel <jortel@redhat.com> 2.0.6-0.14.beta
- 885229 - add requires: nss-tools. (jortel@redhat.com)

* Fri Dec 07 2012 Jeff Ortel <jortel@redhat.com> 2.0.6-0.13.beta
- 885098 - Use a separate logging config for pulp-manage-db.
  (rbarlow@redhat.com)
- 885134 - Added check to not parse an apache error as if it has the Pulp
  structure and handling in the exception middleware for it
  (jason.dobies@redhat.com)

* Thu Dec 06 2012 Jeff Ortel <jortel@redhat.com> 2.0.6-0.12.beta
- 867464 - Renaming modules to units and a fixing a few minor output errors
  (skarmark@redhat.com)
- 882421 - moving unit remove command into the platform from RPM extensions so
  it can be used by other extension families (mhrivnak@redhat.com)
- 877147 - added check for path type when removing orphans
  (jason.connor@gmail.com)
- 882423 - fix upload in repo controller. (jortel@redhat.com)
- 883568 - Reworded portion about recurrences (jason.dobies@redhat.com)
- 883754 - The notes option was changed to have a parser, but some code using
  it was continuing to manually parse it again, which would tank.
  (jason.dobies@redhat.com)
- 866996 - Added ability to hide the details link on association commands when
  it isn't a search. (jason.dobies@redhat.com)
- 877797 - successful call of canceling a task now returns a call report
  through the rest api (jason.connor@gmail.com)
- 867464 - updating general module upload command output (skarmark@redhat.com)
- 882424 - only have 1 task, presumedly the "main" one, in a task group update
  the last_run field (jason.connor@gmail.com)
- 883059 - update server.conf to make server_name optional
  (skarmark@redhat.com)
- 883059 - updating default server config to lookup server hostname
  (skarmark@redhat.com)
- 862187 /var/log/pulp/db.log now includes timestamps. (rbarlow@redhat.com)
- 883025 - Display note to copy qpid certificates to each consumer.
  (jortel@redhat.com)
- 880441 - Fixed call to a method that was renamed (jason.dobies@redhat.com)
- 881120 - utilized new serialize_result call report flag to hide consumer key
  when reporting the task information (jason.connor@gmail.com)
- 882428 - utilizing new call report serialize_result flag to prevent the call
  reports from being serialized and reported over the rest api
  (jason.connor@gmail.com)
- 882401 - added skipped as a recognized state to the cli parser
  (jason.connor@gmail.com)

* Thu Nov 29 2012 Jeff Ortel <jortel@redhat.com> 2.0.6-0.11.beta
- Pulp rebuild

* Thu Nov 29 2012 Jeff Ortel <jortel@redhat.com> 2.0.6-0.10.beta
- 862290 - Added documentation for the new ListRepositoriesCommand methods
  (jason.dobies@redhat.com)
- 881639 - more programmatic. (jortel@redhat.com)
- 881389 - fixed rpm consumer bind to raise an error on non existing repos
  (skarmark@redhat.com)
- 827620 - updated repo, repo_group, consumer and user apis to use execute
  instead of execute_ok (skarmark@redhat.com)
- 878620 - fixed task group resource to return only tasks in the group instead
  of all tasks ever run... :P (jason.connor@gmail.com)
- 866491 - Change the source repo ID validation to be a 400, not 404
  (jason.dobies@redhat.com)
- 866491 - Check for repo existence and raise a 404 if not found instead of
  leaving the task to do it (jason.dobies@redhat.com)
- 881120 - strip the private key from returned consumer object.
  (jortel@redhat.com)
- 862290 - Added support in generic list repos command for listing other
  repositories (jason.dobies@redhat.com)
- 877914 - updating old file links from selinux installation and un-
  installation (skarmark@redhat.com)
- 873786 - updating enable.sh for correct amqp ports (skarmark@redhat.com)
- 878654 - fixed error message when revoking permission from a non-existing
  user and added unit tests (skarmark@redhat.com)
- added database collection reaper system that will wake up periodically and
  remove old documents from configured collections (jason.connor@gmail.com)
- 876662 - Added middleware exception handling for when the client cannot
  resolve the server hostname (jason.dobies@redhat.com)

* Mon Nov 26 2012 Jay Dobies <jason.dobies@redhat.com> 2.0.6-0.9.beta
- Pulp rebuild

* Wed Nov 21 2012 Jay Dobies <jason.dobies@redhat.com> 2.0.6-0.8.beta
- Pulp rebuild

* Wed Nov 21 2012 Jay Dobies <jason.dobies@redhat.com> 2.0.6-0.7.beta
- Pulp rebuild

* Wed Nov 21 2012 Jay Dobies <jason.dobies@redhat.com> 2.0.6-0.6.beta
- Pulp rebuild

* Wed Nov 21 2012 Jeff Ortel <jortel@redhat.com> 2.0.6-0.5.beta
- 753680 - Taking this opportunity to quiet the logs a bit too
  (jason.dobies@redhat.com)
- 753680 - Increased the logging clarity and location for initialization errors
  (jason.dobies@redhat.com)

* Wed Nov 21 2012 Jeff Ortel <jortel@redhat.com> 2.0.6-0.4.beta
- Pulp rebuild

* Tue Nov 20 2012 Jeff Ortel <jortel@redhat.com> 2.0.6-0.3.beta
- 871858 - Implemented sync and publish status commands
  (jason.dobies@redhat.com)
- 873421 - changed a wait-time message to be more appropriate, and added a bit
  of function parameter documentation. (mhrivnak@redhat.com)
- 877170 - Added ability to ID validator to handle multiple inputs
  (jason.dobies@redhat.com)
- 877435 - Pulled the filters/order to constants and use in search
  (jason.dobies@redhat.com)
- 875606 - Added isodate and python-setuptools deps. Rolled into a quick audit
  of all the requirements and changed quite a few. There were several missing
  and several no longer applicaple. Also removed a stray import of okaara from
  within the bindings package. (mhrivnak@redhat.com)
- 874243 - return 404 when profile does not exist. (jortel@redhat.com)
- 876662 - Added pretty error message when the incorrect server hostname is
  used (jason.dobies@redhat.com)
- 876332 - add missing tags to bind itinerary. (jortel@redhat.com)

* Mon Nov 12 2012 Jeff Ortel <jortel@redhat.com> 2.0.6-0.2.beta
- Pulp rebuild

* Mon Nov 12 2012 Jeff Ortel <jortel@redhat.com> 2.0.6-0.1.beta
- Pulp rebuild<|MERGE_RESOLUTION|>--- conflicted
+++ resolved
@@ -41,12 +41,8 @@
 
 Name: pulp
 Version: 2.4.1
-<<<<<<< HEAD
-Release: 0.8.beta%{?dist}
+Release: 0.9.rc%{?dist}
 %define nondist_release %(echo %{release} | sed 's/%{?dist}//')
-=======
-Release: 0.9.rc%{?dist}
->>>>>>> b5c7f7de
 Summary: An application for managing software content
 Group: Development/Languages
 License: GPLv2
