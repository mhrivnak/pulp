--- conflicted
+++ resolved
@@ -11,11 +11,7 @@
 
 pip freeze | grep "pulp\|gofer\|nectar" | cut -f1 -d"=" | while read line
 do
-<<<<<<< HEAD
-  sudo pip-python uninstall -y ${line}
-=======
-  sudo pip uninstall -y $line
->>>>>>> 1b9f291e
+  sudo pip uninstall -y ${line}
 done
 
 sudo python pulp/pulp-dev.py -U
