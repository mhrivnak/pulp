--- conflicted
+++ resolved
@@ -562,15 +562,9 @@
          * clone_id, str, the id of the clone repository
          * clone_name, str, the namd of clone repository
          * feed, str, feed of the clone repository in <type>:<url> format
-<<<<<<< HEAD
-         * relative_path, str, clone repository on disk path; optional
-         * groupid, dict, repository groups that clone belongs to
-         * filters, list of objects, synchronization filters to apply to the clone
-=======
          * relative_path?, str, clone repository on disk path
          * groupid?, str, repository groups that clone belongs to
          * filters?, list of objects, synchronization filters to apply to the clone
->>>>>>> 9b8cb041
         """
         repo_data = self.params()
         if api.repository(id, default_fields) is None:
