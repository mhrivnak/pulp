# -*- coding: utf-8 -*-
#
# Copyright © 20102011 Red Hat, Inc.
#
# This software is licensed to you under the GNU General Public
# License as published by the Free Software Foundation; either version
# 2 of the License (GPLv2) or (at your option) any later version.
# There is NO WARRANTY for this software, express or implied,
# including the implied warranties of MERCHANTABILITY,
# NON-INFRINGEMENT, or FITNESS FOR A PARTICULAR PURPOSE. You should
# have received a copy of GPLv2 along with this software; if not, see
# http://www.gnu.org/licenses/old-licenses/gpl-2.0.txt.


# Python
import gzip
import logging
import os
import re
import shutil
import sys
import time
import threading
import traceback
from datetime import datetime
from StringIO import StringIO
from urlparse import urlparse

# Pulp
import pulp.server.consumer_utils as consumer_utils
import pulp.server.util
from pulp.common.bundle import Bundle
from pulp.common.dateutils import format_iso8601_datetime
from pulp.server import constants
from pulp.server import comps_util
from pulp.server import config
from pulp.repo_auth.repo_cert_utils import RepoCertUtils
from pulp.repo_auth.protected_repo_utils import ProtectedRepoUtils
from pulp.server import updateinfo
from pulp.server.api.base import BaseApi
from pulp.server.api.cdn_connect import CDNConnection
from pulp.server.api.cds import CdsApi
from pulp.server.api.distribution import DistributionApi, DistributionHasReferences
from pulp.server.api.errata import ErrataApi, ErrataHasReferences
from pulp.server.api.file import FileApi
from pulp.server.api.filter import FilterApi
from pulp.server.api.keystore import KeyStore
from pulp.server.api.package import PackageApi, PackageHasReferences
from pulp.server.api.scheduled_sync import delete_repo_schedule
from pulp.server.async import run_async, find_async
from pulp.server.auditing import audit
from pulp.server.compat import chain
from pulp.server.db import model
from pulp.server.event.dispatcher import event
from pulp.server.exceptions import PulpException
from pulp.server.tasking.task import task_running, task_error
from pulp.server.agent import PulpAgent
from pymongo.errors import DuplicateKeyError

log = logging.getLogger(__name__)

repo_fields = model.Repo(None, None, None, None).keys()

def clear_sync_in_progress_flags():
    """
    Clears 'sync_in_progress' for all repositories
    Runs as part of initialization of wsgi application.

    If pulp server is shutdown in the middle of a sync it could leave
    some repositories 'locked'.  This will clear all locks on startup
    """
    collection = model.Repo.get_collection()
    #repos = collection.find(fields={"id":1, "sync_in_progress":1})
    # only fix those repos whose flag is actually set
    repos = collection.find({'sync_in_progress': True}, fields={'id': 1})
    for r in repos:
        collection.update({"id":r["id"]}, {"$set": {"sync_in_progress":False}})


class RepoApi(BaseApi):
    """
    API for create/delete/syncing of Repo objects
    """
    __sync_lock = threading.RLock()

    def __init__(self):
        self.packageapi = PackageApi()
        self.errataapi = ErrataApi()
        self.distroapi = DistributionApi()
        self.cdsapi = CdsApi()
        self.fileapi = FileApi()
        self.filterapi = FilterApi()
        self.localStoragePath = constants.LOCAL_STORAGE
        self.published_path = os.path.join(self.localStoragePath, "published", "repos")
        self.distro_path = os.path.join(self.localStoragePath, "published", "ks")
        self.__sync_lock = threading.RLock()

    def __getstate__(self):
        odict = self.__dict__.copy()
        for k, v in odict.items():
            if not isinstance(v, threading._RLock):
                continue
            odict.pop(k)
        return odict

    def _getcollection(self):
        return model.Repo.get_collection()

    def _get_existing_repo(self, id, fields=None):
        """
        Protected helper function to look up a repository by id and raise a
        PulpException if it is not found.
        """
        repo = self.repository(id, fields)
        if repo is None:
            raise PulpException("No Repo with id: %s found" % id)
        return repo

    def _hascontent(self, repo):
        """
        Get whether the specified repo has content
        @param repo: A repo.
        @type repo: dict
        @return: number of items in the repo
        @rtype: int
        """
        try:
            rootdir = pulp.server.util.top_repos_location()
            relativepath = repo['relative_path']
            path = os.path.join(rootdir, relativepath)
            return len(os.listdir(path))
        except:
            return 0

    def _consolidate_bundle(self, data):
        """
        Consolidate key & certificate.
        Used by create() and update().  Also performs some validation.
        @param data: cert dict (ca|cert|key)
        @type data: dict
        """
        KEY = 'key'
        CRT = 'cert'
        if data is None:
            return
        key = data.get(KEY, '')
        cert = data.get(CRT, '')
        if key:
            if not Bundle.haskey(key):
                raise Exception, 'key (PEM) not valid'
            if cert:
                if not Bundle.hascrt(cert):
                    raise Exception, 'certificate (PEM) not valid'
                data['cert'] = Bundle.join(key, cert)
            else:
                raise Exception, 'certificate must be specified'
        else:
            if cert and (not Bundle.hasboth(cert)):
                raise Exception, 'key and certificate (PEM) expected'
        if KEY in data:
            del data[KEY]


    def find_combined_whitelist_packages(self, repo_filters):
        combined_whitelist_packages = []
        for filter_id in repo_filters:
            filter = self.filterapi.filter(filter_id)
            if filter['type'] == "whitelist":
                combined_whitelist_packages.extend(filter['package_list'])
        return combined_whitelist_packages

    def find_combined_blacklist_packages(self, repo_filters):
        combined_blacklist_packages = []
        for filter_id in repo_filters:
            filter = self.filterapi.filter(filter_id)
            if filter['type'] == "blacklist":
                combined_blacklist_packages.extend(filter['package_list'])
        return combined_blacklist_packages

    def _find_filtered_package_list(self, unfiltered_pkglist, whitelist_packages, blacklist_packages):
        pkglist = {}

        if whitelist_packages:
            for key, pkg in unfiltered_pkglist.items():
                for whitelist_package in whitelist_packages:
                    w = re.compile(whitelist_package)
                    if w.match(pkg["filename"]):
                        pkglist[key] = pkg
                        break
        else:
            pkglist = unfiltered_pkglist

        if blacklist_packages:
            to_remove = []
            for key, pkg in pkglist.items():
                for blacklist_package in blacklist_packages:
                    b = re.compile(blacklist_package)
                    if b.match(pkg["filename"]):
                        to_remove.append(key)
                        break
            for key in to_remove:
                del pkglist[key]

        return pkglist


    @audit()
    def clean(self):
        """
        Delete all the Repo objects in the database and remove associated
        files from filesystem.  WARNING: Destructive
        """
        found = self.repositories(fields=["id"])
        for r in found:
            self.delete(r["id"])

    @audit(params=['id', 'name', 'arch', 'feed'])
    def create(self, id, name, arch=None, feed=None,
               feed_cert_data=None, consumer_cert_data=None, groupid=(),
               relative_path=None, gpgkeys=(), checksum_type="sha256", notes={},
<<<<<<< HEAD
               preserve_metadata=False):
=======
               preserve_metadata=False, content_types="yum", publish=None):
>>>>>>> 2d2fd614
        """
        Create a new Repository object and return it
        """
        id = pulp.server.util.encode_unicode(id)
        repo = self.repository(id)
        if repo is not None:
            raise PulpException("A Repo with id %s already exists" % id)

        if not model.Repo.is_supported_arch(arch):
            raise PulpException('Architecture must be one of [%s]' % ', '.join(model.Repo.SUPPORTED_ARCHS))

        if not model.Repo.is_supported_checksum(checksum_type):
            raise PulpException('Checksum Type must be one of [%s]' % ', '.join(model.Repo.SUPPORTED_CHECKSUMS))

        if not model.Repo.is_supported_content_type(content_types):
            raise PulpException('Content Type must be one of [%s]' % ', '.join(model.Repo.SUPPORTED_CONTENT_TYPES))
        source = None
        if feed:
            source = model.RepoSource(feed)
        # Relative path calculation
        if relative_path is None or relative_path == "":
            if source is not None :
                if source['type'] == "local":
                    relative_path = id
                else:
                    # For none product repos, default to repoid
                    url_parse = urlparse(str(source["url"]))
                    relative_path = url_parse[2] or id
            else:
                relative_path = id
        else:
            relative_path = relative_path

        # Remove leading "/", they will interfere with symlink
        # operations for publishing a repository
        relative_path = relative_path.strip('/')

        # Verify that the new relative path will not cause problems with existing repositories
        all_repos = self.collection.find()
        for existing in all_repos:
            existing['relative_path'] = pulp.server.util.encode_unicode(existing['relative_path'])
            if not validate_relative_path(relative_path, existing['relative_path']):
                msg  = 'New relative path [%s] conflicts with existing relative path [%s]; ' % (relative_path, existing['relative_path'])
                msg += 'paths may not be a parent or child directory of another relative path'
                raise PulpException(msg)

        r = model.Repo(id, name, arch, relative_path, feed, notes)

        # Store any certificates and add the full paths to their files in the repo object
        repo_cert_utils = RepoCertUtils(config.config)
        protected_repo_utils = ProtectedRepoUtils(config.config)

        if feed_cert_data:
            # consolidate key & certificate
            self._consolidate_bundle(feed_cert_data)
            # store certificates
            feed_cert_files = repo_cert_utils.write_feed_cert_bundle(id, feed_cert_data)
            r['feed_ca'] = feed_cert_files['ca']
            r['feed_cert'] = feed_cert_files['cert']

        if consumer_cert_data:
            # consolidate key & certificate
            self._consolidate_bundle(consumer_cert_data)
            # store certificates
            consumer_cert_files = repo_cert_utils.write_consumer_cert_bundle(id, consumer_cert_data)
            r['consumer_ca'] = consumer_cert_files['ca']
            r['consumer_cert'] = consumer_cert_files['cert']
            protected_repo_utils.add_protected_repo(r['relative_path'], id)

        if groupid:
            for gid in groupid:
                r['groupid'].append(gid)

        r['repomd_xml_path'] = \
            os.path.join(pulp.server.util.top_repos_location(),
                         r['relative_path'], 'repodata/repomd.xml')
        r['checksum_type'] = checksum_type
        if gpgkeys:
            root = pulp.server.util.top_repos_location()
            path = r['relative_path']
            ks = KeyStore(path)
            added = ks.add(gpgkeys)
        #set if the repo can be a mirror;a sync operation
        # can override this at runtime for specific sync.
        if feed:
            # only preserve metadata if its a feed repo
            r['preserve_metadata'] = preserve_metadata
<<<<<<< HEAD
        self.collection.insert(r, safe=True)
        if sync_schedule:
            update_repo_schedule(r, sync_schedule)
=======
        if content_types:
            r['content_types'] = content_types
        try:
            self.collection.insert(r, safe=True)
        except DuplicateKeyError, dke:
            raise PulpException("A Repo with relative path `%s` already exists; failed to create repo `%s`" % (r['relative_path'], id))
>>>>>>> 2d2fd614
        # create an empty repodata
        repo_path = os.path.join(\
            pulp.server.util.top_repos_location(), r['relative_path'])
        repo_path = pulp.server.util.encode_unicode(repo_path)
        if not os.path.exists(repo_path):
<<<<<<< HEAD
            os.makedirs(repo_path)
        pulp.server.util.create_repo(repo_path, checksum_type=r['checksum_type'])
        default_to_publish = \
            config.config.getboolean('repos', 'default_to_published')
=======
            pulp.server.util.makedirs(repo_path)
        if content_types in ("yum") and not r['preserve_metadata']:
            # if its yum or if metadata is not preserved, trigger an empty repodata
            pulp.server.util.create_repo(repo_path, checksum_type=r['checksum_type'])
        if publish is None:
            default_to_publish = config.config.getboolean('repos', 'default_to_published')
        else:
            default_to_publish = publish
>>>>>>> 2d2fd614
        self.publish(r["id"], default_to_publish)
        # refresh repo object from mongo
        created = self.repository(r["id"])
        self.__created(r)
        return created

    @event(subject='repo.created')
    def __created(self, repo):
        """
        Event placeholder.
        """
        pass

    @audit(params=['id', 'state'])
    def publish(self, id, state):
        """
        Controls if we publish this repository through Apache.  True means the
        repository will be published, False means it will not be.
        @type id: str
        @param id: repository id
        @type state: boolean
        @param state: True is enable publish, False is disable publish
        """
        repo = self._get_existing_repo(id)
        repo['publish'] = state
        self.collection.save(repo, safe=True)
        repo = self._get_existing_repo(id)
        try:
            if repo['publish']:
                self._create_published_link(repo)
                if repo['distributionid']:
                    self._create_ks_link(repo)
            else:
                self._delete_published_link(repo)
                if repo['distributionid']:
                    self._delete_ks_link(repo)
            self.update_repo_on_consumers(repo)
        except Exception, e:
            log.error(e)
            return False

        return True

    def _create_published_link(self, repo):
        if not os.path.isdir(self.published_path):
            pulp.server.util.makedirs(self.published_path)
        source_path = os.path.join(pulp.server.util.top_repos_location(),
                                   repo["relative_path"])
        source_path = pulp.server.util.encode_unicode(source_path)
        if not os.path.isdir(source_path):
            pulp.server.util.makedirs(source_path)
        link_path = os.path.join(self.published_path, repo["relative_path"])
        link_path = pulp.server.util.encode_unicode(link_path)
        pulp.server.util.create_rel_symlink(source_path, link_path)

    def _delete_published_link(self, repo):
        if repo["relative_path"]:
            repo["relative_path"] = pulp.server.util.encode_unicode(repo["relative_path"])
            link_path = os.path.join(self.published_path, repo["relative_path"])
            if os.path.lexists(link_path):
                # need to use lexists so we will return True even for broken links
                os.unlink(link_path)



    @audit(params=['groupid', 'content_set'])
    def create_product_repo(self, content_set, cert_data, groupid=None, gpg_keys=None):
        """
         Creates a repo associated to a product. Usually through an event raised
         from candlepin
         @param groupid: A product the candidate repo should be associated with.
         @type groupid: str
         @param content_set: a dict of content set labels and relative urls
         @type content_set: dict(<label> : <relative_url>,)
         @param cert_data: a dictionary of ca_cert, cert and key for this product
         @type cert_data: dict(ca : <ca_cert>, cert: <ent_cert>, key : <cert_key>)
         @param gpg_keys: list of keys to be associated with the repo
         @type gpg_keys: list(dict(gpg_key_label : <gpg-key-label>, gpg_key_url : url),)
        """
        if not cert_data or not content_set:
            # Nothing further can be done, exit
            return
        repo_cert_utils = RepoCertUtils(config.config)
        cert_files = repo_cert_utils.write_feed_cert_bundle(groupid, cert_data)
        CDN_URL = config.config.get("repos", "content_url")
        CDN_HOST = urlparse(CDN_URL).hostname
        serv = CDNConnection(CDN_HOST, cacert=cert_files['ca'],
                             cert=cert_files['cert'], key=cert_files['key'])
        serv.connect()
        repo_info = serv.fetch_listing(content_set)
        gkeys = self._get_gpg_keys(serv, gpg_keys)
        for label, uri in repo_info.items():
            try:
                repo = self.create(label, label, arch=label.split("-")[-1],
                                   feed=CDN_URL + '/' + uri,
                                   feed_cert_data=cert_data, groupid=[groupid],
                                   relative_path=uri)
                repo['release'] = label.split("-")[-2]
                self.addkeys(repo['id'], gkeys)
                self.collection.save(repo, safe=True)
            except:
                log.error("Error creating repo %s for product %s" % (label, groupid))
                continue

        serv.disconnect()

    @audit(params=['groupid', 'content_set'])
    def update_product_repo(self, content_set, cert_data, groupid=None, gpg_keys=[]):
        """
         Creates a repo associated to a product. Usually through an event raised
         from candlepin
         @param groupid: A product the candidate repo should be associated with.
         @type groupid: str
         @param content_set: a dict of content set labels and relative urls
         @type content_set: dict(<label> : <relative_url>,)
         @param cert_data: a dictionary of ca_cert, cert and key for this product
         @type cert_data: dict(ca : <ca_cert>, cert: <ent_cert>, key : <cert_key>)
         @param gpg_keys: list of keys to be associated with the repo
         @type gpg_keys: list(dict(gpg_key_label : <gpg-key-label>, gpg_key_url : url),)
        """
        if not cert_data or not content_set:
            # Nothing further can be done, exit
            return
        repo_cert_utils = RepoCertUtils(config.config)
        cert_files = repo_cert_utils.write_feed_cert_bundle(groupid, cert_data)
        CDN_URL = config.config.get("repos", "content_url")
        CDN_HOST = urlparse(CDN_URL).hostname
        serv = CDNConnection(CDN_HOST, cacert=cert_files['ca'],
                             cert=cert_files['cert'], key=cert_files['key'])
        serv.connect()
        repo_info = serv.fetch_listing(content_set)
        gkeys = self._get_gpg_keys(serv, gpg_keys)
        for label, uri in repo_info.items():
            try:
                repo = self._get_existing_repo(label)
                repo['feed'] =  CDN_URL + '/' + uri
                if cert_data:
                    cert_files = repo_cert_utils.write_feed_cert_bundle(label, cert_data)
                    for key, value in cert_files.items():
                        repo[key] = value
                repo['arch'] = label.split("-")[-1]
                repo['relative_path'] = uri
                repo['groupid'] = [groupid]
                self.addkeys(repo['id'], gkeys)
                self.collection.save(repo, safe=True)
            except PulpException, pe:
                log.error(pe)
                continue
            except:
                log.error("Error updating repo %s for product %s" % (label, groupid))
                continue

        serv.disconnect()

    def _get_gpg_keys(self, serv, gpg_key_list):
        gpg_keys = []
        for gpgkey in gpg_key_list:
            label = gpgkey['gpg_key_label']
            uri = str(gpgkey['gpg_key_url'])
            try:
                if uri.startswith("file://"):
                    key_path = urlparse(uri).path.encode('ascii', 'ignore')
                    ginfo = open(key_path, "rb").read()
                else:
                    ginfo = serv.fetch_gpgkeys(uri)
                gpg_keys.append((label, ginfo))
            except Exception:
                log.error("Unable to fetch the gpg key info for %s" % uri)
        return gpg_keys

    def delete_product_repo(self, groupid=None):
        """
         delete repos associated to a product. Usually through an event raised
         from candlepin
         @param groupid: A product the candidate repo should be associated with.
         @type groupid: str
        """
        if not groupid:
            # Nothing further can be done, exit
            return
        repos = self.repositories(spec={"groupid" : groupid})
        log.info("List of repos to be deleted %s" % repos)
        for repo in repos:
            try:
                self.collection.delete({'id':repo['id']}, safe=True)
            except:
                log.error("Error deleting repo %s for product %s" % (repo['id'], groupid))
                continue

    def find_if_running_sync(self, id):
        """
        Returns True if sync is running for this repo, else returns False.
        """
        tasks = [t for t in find_async(method_name="_sync")
                 if (t.args and id in t.args) or
                 (t.kwargs and id in t.kwargs.values())]
        for t in tasks:
            if getattr(t, 'state', None) not in (task_running,):
                continue
            log.info("Current running a sync on repo : %s", id)
            return True
        return False

    @event(subject='repo.deleted')
    @audit()
    def delete(self, id, keep_files=False):
        repo = self._get_existing_repo(id)
        log.info("Delete API call invoked %s" % repo['id'])

        # delete scheduled syncs, if any
        delete_repo_schedule(repo)

        # find if sync in progress
        if self.find_if_running_sync(id):
            raise PulpException("Repo [%s] cannot be deleted because of sync in progress." % id)

        # unassociate from CDS(s)
        self.cdsapi.unassociate_all_from_repo(id, True)

        #update feed of clones of this repo to None unless they point to origin feed
        for clone_id in repo['clone_ids']:
            try:
                cloned_repo = self._get_existing_repo(clone_id)
                if cloned_repo['source'] != repo['source']:
                    cloned_repo['source'] = None
                    self.collection.save(cloned_repo, safe=True)
            except PulpException:
                log.debug('Clone with id [%s] does not exist anymore. Safe to delete repo', clone_id)

        #update clone_ids of its parent repo
        parent_repos = self.repositories({'clone_ids' : id})
        if len(parent_repos) == 1:
            parent_repo = parent_repos[0]
            clone_ids = parent_repo['clone_ids']
            clone_ids.remove(id)
            parent_repo['clone_ids'] = clone_ids
            self.collection.save(parent_repo, safe=True)

        self._delete_published_link(repo)
        delete_repo_schedule(repo)

        # delete gpg key links
        path = repo['relative_path']
        ks = KeyStore(path)
        ks.clean(True)

        #remove packages
        # clear package list to decrement each package's reference count
        packages = repo["packages"]
        repo["packages"] = []
        self.collection.save(repo, safe=True)
        for pkgid in packages:
            try:
                self.packageapi.delete(pkgid, keep_files)
            except PackageHasReferences:
                log.debug(
                    'package "%s" has references, not deleted',
                    pkgid)
            except Exception, ex:
                log.exception(ex)

        errata = repo["errata"]
        repo["errata"] = []
        self.collection.save(repo, safe=True)
        for eid in errata:
            try:
                self.errataapi.delete(eid)
            except ErrataHasReferences:
                log.debug(
                    'errata "%s" has references, not deleted',
                    eid)
            except Exception, ex:
                log.exception(ex)

        #remove any distributions
        for distroid in repo['distributionid']:
            self.remove_distribution(repo['id'], distroid)
            try:
                self.distroapi.delete(distroid, keep_files)
            except DistributionHasReferences:
                log.info("Distribution Id [%s] has other references; leaving it in the db" % distroid)
        #remove files:
        for fileid in repo['files']:
            repos = self.find_repos_by_files(fileid)
            if repo["id"] in repos and len(repos) == 1:
                self.fileapi.delete(fileid, keep_files)
            else:
                log.debug("Not deleting %s since it is referenced by these repos: %s" % (fileid, repos))
        #unsubscribe consumers from this repo
        #importing here to bypass circular imports
        from pulp.server.api.consumer import ConsumerApi
        capi = ConsumerApi()
        bound_consumers = consumer_utils.consumers_bound_to_repo(repo['id'])
        for consumer in bound_consumers:
            try:
                log.info("Unsubscribe repoid %s from consumer %s" % (repo['id'], consumer['id']))
                capi.unbind(consumer['id'], repo['id'])
            except:
                log.error("failed to unbind repoid %s from consumer %s moving on.." % \
                          (repo['id'], consumer['id']))
                continue

        repo_location = pulp.server.util.top_repos_location()

        #delete any data associated to this repo
        for field in ['relative_path']:
            if field == 'relative_path' and repo[field]:
                fpath = os.path.join(repo_location, repo[field])
            else:
                fpath = repo[field]
            if fpath and os.path.exists(fpath):
                try:
                    if os.path.isfile(fpath):
                        os.remove(fpath)
                    else: # os.path.isdir(fpath):
                        shutil.rmtree(fpath)
                    log.info("removing repo files .... %s" % fpath)
                except:
                    #file removal failed
                    log.error("Unable to cleanup file %s " % fpath)
                    continue
        pulp.server.util.delete_empty_directories(os.path.dirname(fpath))
        # Delete any certificate bundles for the repo
        repo_cert_utils = RepoCertUtils(config.config)
        repo_cert_utils.delete_for_repo(id)

        # Remove this repo from the protected repos list in case that existed
        protected_repo_utils = ProtectedRepoUtils(config.config)
        protected_repo_utils.delete_protected_repo(repo['relative_path'])

        # delete the object
        self.collection.remove({'id' : id}, safe=True)

    @event(subject='repo.updated')
    @audit()
    def update(self, id, delta):
        """
        Update a repo object.
        @param id: The repo ID.
        @type id: str
        @param delta: A dict containing update keywords.
        @type delta: dict
        @return: The updated object
        @rtype: dict
        """
        delta.pop('id', None)
        repo = self._get_existing_repo(id)
<<<<<<< HEAD
        prevpath = repo.get('relative_path')
=======
        prevpath = ''
        if repo['source']:
            prevpath = urlparse(repo['source']['url'])[2].strip('/')
>>>>>>> 2d2fd614
        hascontent = self._hascontent(repo)
        repo_cert_utils = RepoCertUtils(config.config)
        protected_repo_utils = ProtectedRepoUtils(config.config)

        # Keeps a running track of whether or not the changes require notifying consumers
        # Also need to know later on if a consumer cert was updated.
        update_consumers = False
        consumer_cert_updated = False
        update_metadata = False
        for key, value in delta.items():
            # simple changes
            if key == "addgrp":
                groupids = repo['groupid']
                if value not in groupids:
                    groupids.append(value)
                repo["groupid"] = groupids
                continue
            if key == "rmgrp":
                groupids = repo['groupid']
                if value in groupids:
                    groupids.remove(value)
                repo["groupid"] = groupids
                continue
            if key == 'addkeys':
                self.addkeys(id, value)
                continue
            if key == 'rmkeys':
                self.rmkeys(id, value)
                continue
            if key in ('name', 'arch',):
                repo[key] = value
                if key == 'name':
                    update_consumers = True
                continue
            # Feed certificate bundle changed
            if key == 'feed_cert_data':
                # consolidate key & certificate
                self._consolidate_bundle(value)
                # store certificates
                written_files = repo_cert_utils.write_feed_cert_bundle(id, value)
                for item in written_files:
                    repo['feed_' + item] = written_files[item]
                continue
            # Consumer certificate bundle changed
            if key == 'consumer_cert_data':
                # consolidate key & certificate
                self._consolidate_bundle(value)
                # store certificates
                written_files = repo_cert_utils.write_consumer_cert_bundle(id, value)
                for item in written_files:
                    repo['consumer_' + item] = written_files[item]
                consumer_cert_updated = True
                update_consumers = True
                continue
            # feed changed
            if key == 'feed':
                repo[key] = value
                if value:
                    newpath = urlparse(value)[2].strip('/')
                    if prevpath != newpath:
                        log.error("MisMatch %s != %s" % (prevpath, newpath))
                        raise PulpException("Relativepath of the new feed [%s] does not match existing feed [%s]; cannot perform update" % (newpath, prevpath))
                    ds = model.RepoSource(value)
                    repo['source'] = ds
                continue
            if key == 'checksum_type':
                if not model.Repo.is_supported_checksum(value):
                    raise PulpException('Checksum Type must be one of [%s]' % ', '.join(model.Repo.SUPPORTED_CHECKSUMS))
                if repo[key] != value:
                    repo[key] = value
                    update_metadata = True
                else:
                    log.info('the repo checksum type is already %s' % value)
                continue
            raise Exception, \
<<<<<<< HEAD
                'update keyword "%s", not-supported' % key
=======
                  'update keyword "%s", not-supported' % key
>>>>>>> 2d2fd614

        # If the consumer certs were updated, update the protected repo listings.
        # This has to be done down here in case the relative path has changed as well.
        if consumer_cert_updated:
            bundle = repo_cert_utils.read_consumer_cert_bundle(id)
            if bundle is None:
                protected_repo_utils.delete_protected_repo(repo['relative_path'])
            else:
                protected_repo_utils.add_protected_repo(repo['relative_path'], id)

        # store changed object
        self.collection.save(repo, safe=True)
            
        # Update subscribed consumers after the object has been saved
        if update_consumers:
            self.update_repo_on_consumers(repo)
        if update_metadata:
            # update the existing metadata with new checksum type
            self.generate_metadata(id)
        return repo

    def repositories(self, spec=None, fields=None):
        """
        Return a list of Repositories
        """
        return list(self.collection.find(spec=spec, fields=fields))

    def repository(self, id, fields=None):
        """
        Return a single Repository object
        """
        repos = self.repositories({'id': id}, fields)
        if not repos:
            return None
        return repos[0]

    def packages(self, repo_id, **kwargs):
        """
        Return list of Package objects in this Repo
        @type repo_id: str
        @param repo_id: repository id
        @type kwargs: variable keyword arguments accepted
        @param kwargs: keyword arguments will be passed into package lookup query
        @rtype: list
        @return: package objects belonging to this repository
        """
        repo = self._get_existing_repo(repo_id)
        if not kwargs:
            return self.packageapi.packages_by_id(repo["packages"])
        search_dict = {}
        for key in kwargs:
            search_dict[key] = kwargs[key]
        return self.packageapi.packages_by_id(repo["packages"], **search_dict)

    def package_count(self, id):
        """
        Return the number of packages in a repository.
        @type id: str
        @param id: repository id
        @rtype: int
        @return: the number of package in the repository corresponding to id
        """
        return self.repository(id, fields=["package_count"])['package_count']

    def get_package(self, repo_id, name):
        return self.get_packages_by_name(repo_id, name)

    def get_packages_by_id(self, repo_id, pkg_ids):
        """
        Return package objects for the passed in pkg_ids that are in repo_id
        @type repo_id: string
        @param repo_id: repository id
        @type pkg_ids: list of strings
        @param pkg_ids: list of package ids
        """
        repo = self._get_existing_repo(repo_id)
        #Restrict id's to only those that are in this repository
        ids = list(set(pkg_ids).intersection(repo["packages"]))
        return self.packageapi.packages_by_id(ids)

    def get_packages_by_name(self, repo_id, name):
        """
        Return matching Package objects in this Repo
        """
        repo = self._get_existing_repo(repo_id)
        return self.packageapi.packages_by_id(repo["packages"], name=name)

    def get_packages_by_nvrea(self, repo_id, nvreas=[], verify_existing=True):
        """
        Check if package exists or not in this repo for given nvrea
        @return: [{"filename":pulp.server.db.model.resoure.Package}
        """
        log.debug("looking up pkg(s) [%s] in repo [%s]" % (nvreas, repo_id))
        repo = self._get_existing_repo(repo_id)
        repo_packages = repo['packages']
        result = self.packageapi.or_query(nvreas, restrict_ids=repo_packages)
        pkgs = {}
        for p in result:
            if verify_existing:
                pkg_repo_path = pulp.server.util.get_repo_package_path(
                    repo['relative_path'], p['filename'])
                if os.path.exists(pkg_repo_path):
                    pkgs[p['filename']] = p
            else:
                pkgs[p['filename']] = p
        return pkgs

    def get_packages_by_filename(self, repo_id, filenames=[]):
        """
          Return matching Package object in this Repo by filename
        """
        repo = self._get_existing_repo(repo_id)
        return self.packageapi.packages_by_id(repo["packages"], filename={"$in":filenames})

    def get_packages(self, repo_id, spec={}, pkg_fields=None):
        """
        Generic call to get the packages in a repository that match the given
        specification.
        """
        repo = self._get_existing_repo(repo_id, ['packages'])
        collection = model.Package.get_collection()
        spec['id'] = {'$in': list(repo['packages'])}
        cursor = collection.find(spec=spec, fields=pkg_fields)
        if cursor.count() > 0:
            return list(cursor)
        return []

    @audit()
    def add_package(self, repoid, packageids=[]):
        """
        Adds the passed in package to this repo
        @return:    [], filtered_count on success
                    [(package_id,(name,epoch,version,release,arch),filename,checksum)], filtered_count on error,
                    where each id represents a package id that couldn't be added
        """
        filtered_count = 0
        if not packageids:
            log.debug("add_package(%s, %s) called with no packageids to add" % (repoid, packageids))
            return [], filtered_count
        def get_pkg_tup(package):
            return (package['name'], package['epoch'], package['version'], package['release'], package['arch'])
        def get_pkg_nevra(package):
            return dict(zip(("name", "epoch", "version", "release", "arch"), get_pkg_tup(package)))
        def form_error_tup(pkg, error_message=None):
            pkg_tup = get_pkg_tup(pkg)
            return (pkg["id"], pkg_tup, pkg["filename"], pkg["checksum"].values()[0], error_message)

        start_add_packages = time.time()
        errors = []
        repo = self._get_existing_repo(repoid)
        if not repo:
            log.error("Couldn't find repository [%s]" % (repoid))
            return [(pkg_id, (None, None, None, None, None), None, None) for pkg_id in packageids], filtered_count
        repo_path = os.path.join(
            pulp.server.util.top_repos_location(), repo['relative_path'])
        if not os.path.exists(repo_path):
            pulp.server.util.makedirs(repo_path)
        packages = {}
        nevras = {}
        filenames = {}
        # Convert package ids to package objects
        pkg_coll = model.Package.get_collection()
        result = pkg_coll.find({"id":{"$in":packageids}})
        pkg_objects = {}
        for p in result:
            pkg_objects[p["id"]] = p
        log.info("Finished created pkg_object in %s seconds" % (time.time() - start_add_packages))

        for pkg_id in packageids:
            if not pkg_objects.has_key(pkg_id):
                # Detect if any packageids passed in could not be located
                log.warn("No Package with id: %s found" % pkg_id)
                errors.append((pkg_id, (None, None, None, None, None), None, None))
                packageids.remove(pkg_id)

        # Process repo filters if any
        if repo['filters']:
            log.info("Repo filters : %s" % repo['filters'])
            whitelist_packages = self.find_combined_whitelist_packages(repo['filters'])
            blacklist_packages = self.find_combined_blacklist_packages(repo['filters'])
            log.info("combined whitelist packages = %s" % whitelist_packages)
            log.info("combined blacklist packages = %s" % blacklist_packages)
        else:
            whitelist_packages = []
            blacklist_packages = []

        original_pkg_objects_count = len(pkg_objects)
        pkg_objects = self._find_filtered_package_list(pkg_objects, whitelist_packages, blacklist_packages)
        if original_pkg_objects_count > len(pkg_objects):
            filtered_count = original_pkg_objects_count - len(pkg_objects)
            for pkg_id in packageids:
                if not pkg_objects.has_key(pkg_id):
                    # Detect filtered package ids
                    packageids.remove(pkg_id)

        if not pkg_objects:
            log.info("No packages left to be added after removing filtered packages")
            return [], filtered_count

        # Desire to keep the order dictated by calling arg of 'packageids'
        for pkg_id in packageids:
            pkg = pkg_objects[pkg_id]
            pkg_tup = get_pkg_tup(pkg)

            if nevras.has_key(pkg_tup):
                log.warn("Duplicate NEVRA detected [%s] with package id [%s] and sha256 [%s]" \
<<<<<<< HEAD
                        % (pkg_tup, pkg["id"], pkg["checksum"]["sha256"]))
=======
                         % (pkg_tup, pkg["id"], pkg["checksum"].values()[0]))
>>>>>>> 2d2fd614
                errors.append(form_error_tup(pkg))
                continue
            if filenames.has_key(pkg["filename"]):
                error_msg = "Duplicate filename detected [%s] with package id [%s] and sha256 [%s]" \
<<<<<<< HEAD
                        % (pkg["filename"], pkg["id"], pkg["checksum"]["sha256"])
=======
                    % (pkg["filename"], pkg["id"], pkg["checksum"].values()[0])
>>>>>>> 2d2fd614
                log.warn(error_msg)
                errors.append(form_error_tup(pkg, error_msg))
                continue
            nevras[pkg_tup] = pkg["id"]
            filenames[pkg["filename"]] = pkg
            packages[pkg["id"]] = pkg
        # Check for duplicate NEVRA already in repo
        log.info("Finished check of NEVRA/filename in argument data by %s seconds" % (time.time() - start_add_packages))
        # This took 528 seconds with rhel-i386-vt-5 being added and roughly 14Gig of RAM in mongo
        # found = self.get_packages_by_nvrea(repo['id'], nevras.values())
        # Exploring alternate of operating on each nevra one at a time for now
        found = {}
        for n in nevras:
            pkg = pkg_objects[nevras[n]]
            nevra = get_pkg_nevra(pkg)
            result = self.get_packages_by_nvrea(repo['id'], [nevra])
            for f in result:
                found[f] = result[f]
        for fname in found:
            pkg = found[fname]
            pkg_tup = get_pkg_tup(pkg)
            if not nevras.has_key(pkg_tup):
                log.error("Unexpected error, can't find [%s] yet it was returned as a duplicate NEVRA in repo [%s]" % (pkg_tup, repo["id"]))
                continue
            error_message = "Package with same NVREA [%s] already exists in repo [%s]" % (pkg_tup, repo['id'])
            log.warn(error_message)
            errors.append(form_error_tup(pkg, error_message))
            if packages.has_key(nevras[pkg_tup]):
                del packages[nevras[pkg_tup]]
        # Check for same filename in calling data or for existing
        log.info("Finished check of existing NEVRA by %s seconds" % (time.time() - start_add_packages))
        found = self.get_packages_by_filename(repo["id"], filenames.keys())
        for pid in found:
            pkg = found[pid]
            if not filenames.has_key(pkg["filename"]):
                log.error("Unexpected error, can't find [%s] yet it was returned as a duplicate filename in repo [%s]" % (pkg["filename"], repo["id"]))
                continue
            error_message = "Package with same filename [%s] already exists in repo [%s]" \
<<<<<<< HEAD
                    % (pkg["filename"], repo['id'])
=======
                % (pkg["filename"], repo['id'])
>>>>>>> 2d2fd614
            log.warn(error_message)
            errors.append(form_error_tup(pkg, error_message))
            del_pkg_id = filenames[pkg["filename"]]["id"]
            if packages.has_key(del_pkg_id):
                del packages[del_pkg_id]
        log.info("Finished check of get_packages_by_filename() by %s seconds" % (time.time() - start_add_packages))
        pkg_collection = model.Package.get_collection()

        for index, pid in enumerate(packages):
            pkg = packages[pid]
            self._add_package(repo, pkg)
            log.debug("Added: %s to repo: %s, progress %s/%s" % (pkg['filename'], repo['id'], index, len(packages)))
            shared_pkg = pulp.server.util.get_shared_package_path(
                pkg['name'], pkg['version'], pkg['release'],
                pkg['arch'], pkg["filename"], pkg['checksum'])
            pkg_repo_path = pulp.server.util.get_repo_package_path(
                repo['relative_path'], pkg["filename"])
            if not os.path.exists(pkg_repo_path):
                try:
                    pulp.server.util.create_rel_symlink(shared_pkg, pkg_repo_path)
                except OSError:
                    log.error("Link %s already exists" % pkg_repo_path)
            if repo['id'] not in pkg['repoids']:
                # Add the repoid to the list on the package
                pkg['repoids'].append(repo['id'])
                pkg_collection.save(pkg, safe=True)
        self.collection.save(repo, safe=True)
        end_add_packages = time.time()
<<<<<<< HEAD
        log.info("inside of repo.add_packages() adding packages took %s seconds" % (end_add_packages - start_add_packages))
        return errors
=======
        log.info("inside of repo.add_package() adding packages took %s seconds" % (end_add_packages - start_add_packages))
        return errors, filtered_count
>>>>>>> 2d2fd614

    def _add_package(self, repo, p):
        """
        Responsible for properly associating a Package to a Repo
        """
        pkgid = p
        try:
            pkgid = p["id"]
        except:
            # Attempt to access as a SON or a Dictionary, Fall back to a regular package id
            pass
        if pkgid not in repo['packages']:
            repo['packages'].append(pkgid)
            repo['package_count'] = repo['package_count'] + 1

    @audit()
    def remove_package(self, repoid, p):
        """Note: This method does not update repo metadata.
        It is assumed metadata has already been updated.
        """
        return self.remove_packages(repoid, [p])

    def remove_packages(self, repoid, pkgobjs=[]):
        """
         Remove one or more packages from a repository
         @return:   [] on success of removal of all packages
                    [error_packages] on an error, error_packages being a list of each package failed to remove
        """
        errors = []
        if not pkgobjs:
            log.debug("remove_packages invoked on %s with no packages" % (repoid))
            # Nothing to perform, return
            return errors
        repo = self._get_existing_repo(repoid)
        pkg_collection = model.Package.get_collection()
        for pkg in pkgobjs:
            if pkg['id'] not in repo['packages']:
                log.debug("Attempted to remove a package<%s> that isn't part of repo[%s]" % (pkg["filename"], repoid))
                errors.append(pkg)
                continue
            repo['packages'].remove(pkg['id'])
            repo['package_count'] = repo['package_count'] - 1
            if repoid in pkg['repoids']:
                del pkg['repoids'][pkg['repoids'].index(repoid)]
                pkg_collection.save(pkg, safe=True)
            # Remove package from repo location on file system
            pkg_repo_path = pulp.server.util.get_repo_package_path(
                repo['relative_path'], pkg["filename"])
            if os.path.exists(pkg_repo_path):
                log.debug("Delete package %s at %s" % (pkg["filename"], pkg_repo_path))
                os.remove(pkg_repo_path)
        self.collection.save(repo, safe=True)
        repo_path = os.path.join(
            pulp.server.util.top_repos_location(), repo['relative_path'])
        if not os.path.exists(repo_path):
<<<<<<< HEAD
            os.makedirs(repo_path)
=======
            pulp.server.util.makedirs(repo_path)
>>>>>>> 2d2fd614
        return errors

    def find_repos_by_package(self, pkgid):
        """
        Return repos that contain passed in package id
        @param pkgid: package id
        """
        found = self.collection.find({"packages":pkgid}, fields=["id"])
        return [r["id"] for r in found]

    def errata(self, id, types=(), severity=None):
        """
         Look up all applicable errata for a given repo id
        """
        repo = self._get_existing_repo(id)
        errata = repo['errata']
        if not errata:
            return []
        if types:
            for type in types:
                if type not in errata:
                    types.remove(type)

            errataids = [item for type in types for item in errata[type]]
        else:
            errataids = list(chain.from_iterable(errata.values()))
        # For each erratum find id, title and type
        repo_errata = []
        for errataid in errataids:
            errata_obj = self.errataapi.erratum(errataid, fields=['id', 'title', 'type', 'severity', 'repoids'])
            if severity:
                if errata_obj['severity'] in severity:
                    repo_errata.append(errata_obj)
            else:
                repo_errata.append(errata_obj)
        return repo_errata

    @audit()
    def add_erratum(self, repoid, erratumid):
        """
        Adds in erratum to this repo
        """
        repo = self._get_existing_repo(repoid)
        self._add_erratum(repo, erratumid)
        self.collection.save(repo, safe=True)
        self._update_errata_packages(repoid, [erratumid], action='add')
        updateinfo.generate_updateinfo(repo)

    def _find_filtered_erratum_packages(self, unfiltered_pkglist, whitelist_packages, blacklist_packages):
        pkglist = []

        if whitelist_packages:
            for pkg in unfiltered_pkglist:
                for whitelist_package in whitelist_packages:
                    w = re.compile(whitelist_package)
                    if w.match(pkg["filename"]):
                        pkglist.append(pkg)
                        break
        else:
            pkglist = unfiltered_pkglist

        if blacklist_packages:
            for pkg in pkglist:
                for blacklist_package in blacklist_packages:
                    b = re.compile(blacklist_package)
                    if b.match(pkg["filename"]):
                        pkglist.remove(pkg)
                        break

        return pkglist


    def add_errata(self, repoid, errataids=()):
        """
         Adds a list of errata to this repo
         Returns a list of errataids which are skipped because of repository filters
        """
        repo = self._get_existing_repo(repoid)
        filtered_errata = []
        # Process repo filters if any
        if repo['filters']:
            log.info("Repo filters : %s" % repo['filters'])
            whitelist_packages = self.find_combined_whitelist_packages(repo['filters'])
            blacklist_packages = self.find_combined_blacklist_packages(repo['filters'])
            log.info("combined whitelist packages = %s" % whitelist_packages)
            log.info("combined blacklist packages = %s" % blacklist_packages)

            for erratumid in errataids:
                erratum = self.errataapi.erratum(erratumid)
                original_pkg_objects = [p for pkg in erratum['pkglist'] for p in pkg['packages']]
                original_pkg_count = len(original_pkg_objects)
                pkg_objects = self._find_filtered_erratum_packages(original_pkg_objects, whitelist_packages, blacklist_packages)
                if len(pkg_objects) != original_pkg_count:
                    errataids.remove(erratumid)
                    filtered_errata.append(erratumid)
                    log.info("Filtered errata : %s" % erratumid)
                else:
                    self._add_erratum(repo, erratumid)
        else:
            for erratumid in errataids:
                self._add_erratum(repo, erratumid)

        self.collection.save(repo, safe=True)
        self._update_errata_packages(repoid, errataids, action='add')
        updateinfo.generate_updateinfo(repo)
        return filtered_errata

    def _update_errata_packages(self, repoid, errataids=[], action=None):
        repo = self._get_existing_repo(repoid)
        addids = []
        rmids = []
        for erratumid in errataids:
            erratum = self.errataapi.erratum(erratumid)
            if erratum is None:
                log.info("No Erratum with id: %s found" % erratumid)
                continue

            for pkg in erratum['pkglist']:
                for pinfo in pkg['packages']:
                    if pinfo['epoch'] in ['None', None]:
                        epoch = '0'
                    else:
                        epoch = pinfo['epoch']
                    epkg = self.packageapi.package_by_ivera(pinfo['name'],
                                                            pinfo['version'],
                                                            epoch,
                                                            pinfo['release'],
                                                            pinfo['arch'])
                    if epkg:
                        addids.append(epkg['id'])
                        rmids.append(epkg)
        if action == 'add':
            self.add_package(repo['id'], addids)
        elif action == 'delete':
            self.remove_packages(repo['id'], rmids)

    def _add_erratum(self, repo, erratumid):
        """
        Responsible for properly associating an Erratum to a Repo
        """
        erratum = self.errataapi.erratum(erratumid)
        if erratum is None:
            raise PulpException("No Erratum with id: %s found" % erratumid)

        errata = repo['errata']
        try:
            if erratum['id'] in errata[erratum['type']]:
                #errata already in repo, continue
                return
        except KeyError:
            errata[erratum['type']] = []

        errata[erratum['type']].append(erratum['id'])
        if repo['id'] not in erratum['repoids']:
            erratum['repoids'].append(repo['id'])
            err_collection = model.Errata.get_collection()
            err_collection.save(erratum, safe=True)

    @audit()
    def delete_erratum(self, repoid, erratumid):
        """
        delete erratum from this repo
        """
        repo = self._get_existing_repo(repoid)
        self._delete_erratum(repo, erratumid)
        self.collection.save(repo, safe=True)
        self._update_errata_packages(repoid, [erratumid], action='delete')
        updateinfo.generate_updateinfo(repo)

    def delete_errata(self, repoid, errataids):
        """
        delete list of errata from this repo
        """
        repo = self._get_existing_repo(repoid)
        for erratumid in errataids:
            self._delete_erratum(repo, erratumid)
        self.collection.save(repo, safe=True)
        self._update_errata_packages(repoid, errataids, action='delete')
        updateinfo.generate_updateinfo(repo)

    def _delete_erratum(self, repo, erratumid):
        """
        Responsible for properly removing an Erratum from a Repo
        """
        erratum = self.errataapi.erratum(erratumid)
        if erratum is None:
            raise PulpException("No Erratum with id: %s found" % erratumid)
        try:
            curr_errata = repo['errata'][erratum['type']]
            if erratum['id'] not in curr_errata:
                log.debug("Erratum %s Not in repo. Nothing to delete" % erratum['id'])
                return
            del curr_errata[curr_errata.index(erratum['id'])]
            if repo['id'] in erratum['repoids']:
                del erratum['repoids'][erratum['repoids'].index(repo['id'])]
                err_collection = model.Errata.get_collection()
                err_collection.save(erratum, safe=True)
        except Exception, e:
            raise PulpException("Erratum %s delete failed due to Error: %s" % (erratum['id'], e))

    def find_repos_by_errataid(self, errata_id):
        """
        Return repos that contain passed in errata_id
        """
        ret_val = []
        repos = self.repositories(fields=["id", "errata"])
        for r in repos:
            for e_type in r["errata"]:
                if errata_id in r["errata"][e_type]:
                    ret_val.append(r["id"])
                    break
        return ret_val

    @audit(params=['repoid', 'group_id', 'group_name'])
    def create_packagegroup(self, repoid, group_id, group_name, description):
        """
        Creates a new packagegroup saved in the referenced repo
        @param repoid:
        @param group_id:
        @param group_name:
        @param description:
        @return packagegroup object
        """
        repo = self._get_existing_repo(repoid)
        if not repo:
            raise PulpException("Unable to find repository [%s]" % (repoid))
        if group_id in repo['packagegroups']:
            raise PulpException("Package group %s already exists in repo %s" %
                                (group_id, repoid))
        group = model.PackageGroup(group_id, group_name, description)
        repo["packagegroups"][group_id] = group
        self.collection.save(repo, safe=True)
        self._update_groups_metadata(repo["id"])
        return group

    @audit()
    def delete_packagegroup(self, repoid, groupid):
        """
        Remove a packagegroup from a repo
        @param repoid: repo id
        @param groupid: package group id
        """
        repo = self._get_existing_repo(repoid)
        if groupid not in repo['packagegroups']:
            raise PulpException("Group [%s] does not exist in repo [%s]" % (groupid, repo["id"]))
        if repo['packagegroups'][groupid]["immutable"]:
            raise PulpException("Changes to immutable groups are not supported: %s" % (groupid))
        del repo['packagegroups'][groupid]
        self.collection.save(repo, safe=True)
        self._update_groups_metadata(repo["id"])

    @audit()
    def update_packagegroup(self, repoid, pg):
        """
        Save the passed in PackageGroup to this repo
        @param repoid: repo id
        @param pg: packagegroup
        """
        repo = self._get_existing_repo(repoid)
        pg_id = pg['id']
        if pg_id in repo['packagegroups']:
            if repo["packagegroups"][pg_id]["immutable"]:
                raise PulpException("Changes to immutable groups are not supported: %s" % (pg["id"]))
        repo['packagegroups'][pg_id] = pg
        self.collection.save(repo, safe=True)
        self._update_groups_metadata(repo["id"])

    @audit()
    def update_packagegroups(self, repoid, pglist):
        """
        Save the list of passed in PackageGroup objects to this repo
        @param repoid: repo id
        @param pglist: list of packagegroups
        """
        repo = self._get_existing_repo(repoid)
        for item in pglist:
            if item['id'] in repo['packagegroups']:
                if repo['packagegroups'][item["id"]]["immutable"]:
                    raise PulpException("Changes to immutable groups are not supported: %s" % (item["id"]))
            repo['packagegroups'][item['id']] = item
        self.collection.save(repo, safe=True)
        self._update_groups_metadata(repo["id"])

    def packagegroups(self, id, filter_missing_packages=False, filter_incomplete_groups=False):
        """
        Return list of PackageGroup objects in this Repo
        @param id: repo id
        @return: packagegroup or None
        """
        repo = self._get_existing_repo(id)
        pkggroups = repo['packagegroups']
        # Filter operations will restrict based on packages in this repo
        if filter_incomplete_groups or filter_missing_packages:
            # We are only filtering on the common group type of 'default_package_names'
            pkggroups = self._filter_package_groups(id, pkggroups, ["default_package_names"],
                                                    filter_missing_packages, filter_incomplete_groups)
        return pkggroups

    def _filter_package_groups(self, repo_id, pkggroups, types,
                               filter_missing_packages, filter_incomplete_groups):
        """
        Return package groups filtered so that packages not in repo are removed
        @param repo_id: repository id
        @param pkggroups: package group data
        @param types: package group types to process
        @param filter_missing_packages: if True will restrict returned groups to only packages in repo
        @param filter_incomplete_groups: if True will only return groups where every package is in repo
        """
        repo_pkgs = self.packages(repo_id)
        repo_pkg_names = [p["name"] for pid, p in repo_pkgs.items()]
        for grp_type in types:
            pkgs = []
            for grpid in pkggroups:
                for name in pkggroups[grpid][grp_type]:
                    pkgs.append((name, grpid))
            for name, grpid in pkgs:
                if name not in repo_pkg_names:
                    if filter_incomplete_groups:
                        if pkggroups.has_key(grpid):
                            del pkggroups[grpid]
                    elif filter_missing_packages:
                        pkggroups[grpid][grp_type].remove(name)
        return pkggroups

    def packagegroup(self, repoid, groupid):
        """
        Return a PackageGroup from this Repo
        @param repoid: repo id
        @param groupid: packagegroup id
        @return: packagegroup or None
        """
        repo = self._get_existing_repo(repoid)
        return repo['packagegroups'].get(groupid, None)


    @audit()
    def add_packages_to_group(self, repoid, groupid, pkg_names=(),
                              gtype="default", requires=None):
        """
        @param repoid: repository id
        @param groupid: group id
        @param pkg_names: package names
        @param gtype: OPTIONAL type of package group,
            example "mandatory", "default", "optional", "conditional"
        @param requires: represents the 'requires' field for a
            conditonal package group entry only needed when
            gtype is 'conditional'
        We are not restricting package names to packages in the repo.
        It is possible and acceptable for a package group to refer to packages which
        are not known to the repo or pulp.  The package group will be used on
        the client and will have access to all repos the client can see.
        """
        repo = self._get_existing_repo(repoid)
        if groupid not in repo['packagegroups']:
            raise PulpException("No PackageGroup with id: %s exists in repo %s"
                                % (groupid, repoid))
        group = repo["packagegroups"][groupid]
        if group["immutable"]:
            raise PulpException("Changes to immutable groups are not supported: %s" % (group["id"]))

        for pkg_name in pkg_names:
            if gtype == "mandatory":
                if pkg_name not in group["mandatory_package_names"]:
                    if pkg_name not in group["mandatory_package_names"]:
                        group["mandatory_package_names"].append(pkg_name)
            elif gtype == "conditional":
                if not requires:
                    raise PulpException("Parameter 'requires' has not been set, it is required by conditional group types")
                group["conditional_package_names"][pkg_name] = requires
            elif gtype == "optional":
                if pkg_name not in group["optional_package_names"]:
                    if pkg_name not in group["optional_package_names"]:
                        group["optional_package_names"].append(pkg_name)
            else:
                if pkg_name not in group["default_package_names"]:
                    if pkg_name not in group["default_package_names"]:
                        group["default_package_names"].append(pkg_name)
        self.collection.save(repo, safe=True)
        self._update_groups_metadata(repo["id"])

    @audit()
    def delete_package_from_group(self, repoid, groupid, pkg_name, gtype="default"):
        """
        @param repoid: repository id
        @param groupid: group id
        @param pkg_name: package name
        @param gtype: OPTIONAL type of package group,
            example "mandatory", "default", "optional"
        """
        repo = self._get_existing_repo(repoid)
        if groupid not in repo['packagegroups']:
            raise PulpException("No PackageGroup with id: %s exists in repo %s"
                                % (groupid, repoid))
        group = repo["packagegroups"][groupid]
        if group["immutable"]:
            raise PulpException("Changes to immutable groups are not supported: %s" % (group["id"]))

        if gtype == "mandatory":
            if pkg_name in group["mandatory_package_names"]:
                group["mandatory_package_names"].remove(pkg_name)
            else:
                raise PulpException("Package %s not present in package group" % (pkg_name))
        elif gtype == "conditional":
            if pkg_name in group["conditional_package_names"]:
                del group["conditional_package_names"][pkg_name]
            else:
                raise PulpException("Package %s not present in conditional package group" % (pkg_name))
        elif gtype == "optional":
            if pkg_name in group["optional_package_names"]:
                group["optional_package_names"].remove(pkg_name)
            else:
                raise PulpException("Package %s not present in package group" % (pkg_name))
        else:
            if pkg_name in group["default_package_names"]:
                group["default_package_names"].remove(pkg_name)
            else:
                raise PulpException("Package %s not present in package group" % (pkg_name))

        self.collection.save(repo, safe=True)
        self._update_groups_metadata(repo["id"])

    @audit(params=['repoid', 'cat_id', 'cat_name'])
    def create_packagegroupcategory(self, repoid, cat_id, cat_name, description):
        """
        Creates a new packagegroupcategory saved in the referenced repo
        @param repoid:
        @param cat_id:
        @param cat_name:
        @param description:
        @return packagegroupcategory object
        """
        repo = self._get_existing_repo(repoid)
        if cat_id in repo['packagegroupcategories']:
            raise PulpException("Package group category %s already exists in repo %s" %
                                (cat_id, repoid))
        cat = model.PackageGroupCategory(cat_id, cat_name, description)
        repo["packagegroupcategories"][cat_id] = cat
        self.collection.save(repo, safe=True)
        self._update_groups_metadata(repo["id"])
        return cat

    @audit()
    def delete_packagegroupcategory(self, repoid, categoryid):
        """
        Remove a packagegroupcategory from a repo
        """
        repo = self._get_existing_repo(repoid)
        if categoryid not in repo['packagegroupcategories']:
            return
        if repo['packagegroupcategories'][categoryid]["immutable"]:
            raise PulpException("Changes to immutable categories are not supported: %s" % (categoryid))
        del repo['packagegroupcategories'][categoryid]
        self.collection.save(repo, safe=True)
        self._update_groups_metadata(repo["id"])

    @audit()
    def delete_packagegroup_from_category(self, repoid, categoryid, groupid):
        repo = self._get_existing_repo(repoid)
        if categoryid in repo['packagegroupcategories']:
            if repo["packagegroupcategories"][categoryid]["immutable"]:
                raise PulpException(
                    "Changes to immutable categories are not supported: %s" \
                    % (categoryid))
            if groupid not in repo['packagegroupcategories'][categoryid]['packagegroupids']:
                raise PulpException(
                    "Group id [%s] is not in category [%s]" % \
                    (groupid, categoryid))
            repo['packagegroupcategories'][categoryid]['packagegroupids'].remove(groupid)
        self.collection.save(repo, safe=True)
        self._update_groups_metadata(repo["id"])

    @audit()
    def add_packagegroup_to_category(self, repoid, categoryid, groupid):
        repo = self._get_existing_repo(repoid)
        if categoryid in repo['packagegroupcategories']:
            if repo["packagegroupcategories"][categoryid]["immutable"]:
                raise PulpException(
                    "Changes to immutable categories are not supported: %s" \
                    % (categoryid))
        if groupid not in repo['packagegroupcategories'][categoryid]["packagegroupids"]:
            repo['packagegroupcategories'][categoryid]["packagegroupids"].append(groupid)
            self.collection.save(repo, safe=True)
            self._update_groups_metadata(repo["id"])

    @audit()
    def update_packagegroupcategory(self, repoid, pgc):
        """
        Save the passed in PackageGroupCategory to this repo
        """
        repo = self._get_existing_repo(repoid)
        if pgc['id'] in repo['packagegroupcategories']:
            if repo["packagegroupcategories"][pgc["id"]]["immutable"]:
                raise PulpException("Changes to immutable categories are not supported: %s" % (pgc["id"]))
        repo['packagegroupcategories'][pgc['id']] = pgc
        self.collection.save(repo, safe=True)
        self._update_groups_metadata(repo["id"])

    @audit()
    def update_packagegroupcategories(self, repoid, pgclist):
        """
        Save the list of passed in PackageGroupCategory objects to this repo
        """
        repo = self._get_existing_repo(repoid)
        for item in pgclist:
            if item['id'] in repo['packagegroupcategories']:
                if repo["packagegroupcategories"][item["id"]]["immutable"]:
                    raise PulpException("Changes to immutable categories are not supported: %s" % item["id"])
            repo['packagegroupcategories'][item['id']] = item
        self.collection.save(repo, safe=True)
        self._update_groups_metadata(repo["id"])

    def packagegroupcategories(self, id):
        """
        Return list of PackageGroupCategory objects in this Repo
        """
        repo = self._get_existing_repo(id)
        return repo['packagegroupcategories']

    def packagegroupcategory(self, repoid, categoryid):
        """
        Return a PackageGroupCategory object from this Repo
        """
        repo = self._get_existing_repo(repoid)
        return repo['packagegroupcategories'].get(categoryid, None)

    def _update_groups_metadata(self, repoid):
        """
        Updates the groups metadata (example: comps.xml) for a given repo
        @param repoid: repo id
        @return: True if metadata was successfully updated, otherwise False
        """
        repo = self._get_existing_repo(repoid)
        try:
            # If the repomd file is not valid, or if we are missingg
            # a group metadata file, no point in continuing.
            if not os.path.exists(repo["repomd_xml_path"]):
                log.warn("Skipping update of groups metadata since missing repomd file: '%s'" %
                         (repo["repomd_xml_path"]))
                return False
            xml = comps_util.form_comps_xml(repo['packagegroupcategories'],
                                            repo['packagegroups'])
            if repo["group_xml_path"] == "":
                repo["group_xml_path"] = os.path.dirname(repo["repomd_xml_path"])
                repo["group_xml_path"] = os.path.join(os.path.dirname(repo["repomd_xml_path"]),
                                                      "comps.xml")
                self.collection.save(repo, safe=True)
            f = open(repo["group_xml_path"], "w")
            f.write(xml.encode("utf-8"))
            f.close()
            #if repo["group_gz_xml_path"]:
            #    gz = gzip.open(repo["group_gz_xml_path"], "wb")
            #    gz.write(xml.encode("utf-8"))
            #    gz.close()
            return comps_util.update_repomd_xml_file(repo["repomd_xml_path"], repo["group_xml_path"])
        except Exception, e:
            log.warn("_update_groups_metadata exception caught: %s" % (e))
            log.warn("Traceback: %s" % (traceback.format_exc()))
            return False

    def list_syncs(self, id):
        """
        List all the syncs for a given repository.
        """
        return [task
                for task in find_async(method='_sync')
                if id in task.args]

    def get_sync_status_by_tasks(self, tasks):
        """
        Given a list of tasks, return a list of the repo sync statuses
        associated with those tasks.
        @param tasks: List of tasks
        @type tasks: list
        @return: List of of repo sync statuses
        @rtype: list of L{model.RepoStatus}
        """
        statuses = [self.get_sync_status_by_task(t) for t in tasks]
        # Not all tasks will have repo syncs associated with them yet, if
        # they're waiting for instance, so remove None values.
        statuses = [s for s in statuses if s is not None]
        return statuses

    def get_sync_status_by_task(self, task):
        """
        Given a task, return the repo sync statuses
        associated with that task.
        @param task: repo sync task
        @type tasks: L{pulp.server.api.repo_sync_task.RepoSyncTask}
        @return: repo sync status assocated with the task
        @rtype: L{model.RepoStatus}
        """
        # If there's no task.args, then we can't even look up the repo
        # associated with this task.
        if not task.args:
            return None

        # The repo id should always be the first argument of the task
        repo_id = task.args[0]
        repo_sync_status = model.RepoStatus(repo_id)

        repo_sync_status["state"] = task.state
        repo_sync_status["progress"] = task.progress
        repo_sync_status["state"] = task.state
        repo_sync_status["state"] = task_error
        repo_sync_status["exception"] = task.exception
        repo_sync_status["traceback"] = task.traceback

        return repo_sync_status

    def get_sync_status_for_repos(self, repos):
        """
        Get the sync status for a list of repos.
        @param repos: List of repos.
        @type repos: list of L{Repo}
        @return: List of repo sync statuses
        @rtype: list of L{model.RepoStatus}
        """
        statuses = [self.get_sync_status(r["id"]) for r in repos]
        return statuses

    def get_sync_status(self, id):
        """
        Get the sync status for a repo id.
        @param id: Repo id.
        @type id: int
        @return: repo sync status
        @rtype: L{model.RepoStatus}
        """
        # Look up the tasks for this repo id
        tasks = [t for t in find_async(method_name="_sync")
                 if (t.args and id in t.args) or
                 (t.kwargs and id in t.kwargs.values())]

        # Assume we only founds 1 task.
        if tasks:
            task = tasks[0]
        else:
            task = None

        repo_sync_status = model.RepoStatus(id)

        if task:
            repo_sync_status["state"] = task.state
            repo_sync_status["progress"] = task.progress
            repo_sync_status["exception"] = task.exception
            repo_sync_status["traceback"] = task.traceback

            if task.scheduled_time:
                repo_sync_status["next_sync_time"] = format_iso8601_datetime(
                    task.scheduled_time)

        return repo_sync_status

    @audit(params=['id', 'keylist'])
    def addkeys(self, id, keylist):
        repo = self._get_existing_repo(id)
        path = repo['relative_path']
        ks = KeyStore(path)
        added = ks.add(keylist)
        log.info('repository (%s), added keys: %s', id, added)

        # Retrieve the latest set of key names and contents and send to consumers
        gpg_keys = ks.keys_and_contents()
        self.update_gpg_keys_on_consumers(repo, gpg_keys)

        return added

    @audit(params=['id', 'keylist'])
    def rmkeys(self, id, keylist):
        repo = self._get_existing_repo(id)
        path = repo['relative_path']
        ks = KeyStore(path)
        deleted = ks.delete(keylist)
        log.info('repository (%s), delete keys: %s', id, deleted)

        # Retrieve the latest set of key names and contents and send to consumers
        gpg_keys = ks.keys_and_contents()
        self.update_gpg_keys_on_consumers(repo, gpg_keys)

        return deleted

    def listkeys(self, id):
        repo = self._get_existing_repo(id)
        path = repo['relative_path']
        ks = KeyStore(path)
        return ks.list()

    def update_repo_on_consumers(self, repo):
        '''
        Notifies all consumers bound to the given repo that the repo metadata has
        changed. This only refers to data on the repo itself, not its GPG keys or
        host URLs.

        @param repo: repo object containing the full data for the repo, not just the
                     changes
        @type  repo: L{Repo}
        '''
        consumers = consumer_utils.consumers_bound_to_repo(repo['id'])
        bind_data = consumer_utils.build_bind_data(repo, None, None)

        # Blank out the values that haven't changed
        bind_data['host_urls'] = None
        bind_data['gpg_keys'] = None

        # For each consumer, retrieve its proxy and send the update request
        for consumer in consumers:
            agent = PulpAgent(consumer, async=True)
            repo_proxy = agent.Repo()
            repo_proxy.update(repo['id'], bind_data)

    def update_gpg_keys_on_consumers(self, repo, gpg_keys):
        '''
        Notifies all consumers bound to the given repo that the GPG keys for the
        repo have changed. The full set of current keys on the repo will be
        sent to consumers. The repo object itself will not be sent.

        @param repo: repo object containing the full data for the repo, not just the
                     changes
        @type  repo: L{Repo}

        @param gpg_keys: mapping of key name to contents; this should contain the
                         full listing of keys for the repo, not just changed keys
        @type  gpg_keys: dict {string : string}
        '''

        consumers = consumer_utils.consumers_bound_to_repo(repo['id'])
        bind_data = consumer_utils.build_bind_data(repo, None, gpg_keys)

        # Blank out the values that haven't changed
        bind_data['host_urls'] = None
        bind_data['repo'] = None

        # For each consumer, retrieve its proxy and send the update request
        for consumer in consumers:
            agent = PulpAgent(consumer, async=True)
            repo_proxy = agent.Repo()
            repo_proxy.update(repo['id'], bind_data)

    def all_schedules(self):
        '''
        For all repositories, returns a mapping of repository name to sync schedule.

        @rtype:  dict
        @return: key - repo name, value - sync schedule
        '''
        return dict((r['id'], r['sync_schedule']) for r in self.repositories())

    def add_distribution(self, repoid, distroid):
        """
         Associate a distribution to a given repo
         @param repoid: The repo ID.
         @type repoid: str
         @param distroid: The distribution ID.
         @type distroid: str
        """
        repo = self._get_existing_repo(repoid)
        distro_obj = self.distroapi.distribution(distroid)
        if distro_obj is None:
            raise PulpException("Distribution ID [%s] does not exist" % distroid)
        repo['distributionid'].append(distroid)
        self.collection.save(repo, safe=True)

        # Add the repoid to the list on the distribution as well.
        distro_obj = self.distroapi.distribution(distroid)
        distro_obj['repoids'].append(repoid)
        distro_collection = model.Distribution.get_collection()
        distro_collection.save(distro_obj, safe=True)
        
        distro_path = "%s/%s" % (pulp.server.util.top_distribution_location(), distroid)
        repo_path = os.path.join(pulp.server.util.top_repos_location(), repo['relative_path'])
        for imfile in distro_obj['files']:
            if not os.path.exists(imfile):
                log.error("distribution file [%s] missing from the filesystem; skipping")
                continue
            if os.path.basename(imfile) in ['treeinfo', '.treeinfo']:
                repo_treefile_path = os.path.join(repo_path, os.path.basename(imfile))
                if not os.path.islink(repo_treefile_path):
                    pulp.server.util.create_rel_symlink(imfile, repo_treefile_path)
            else:
                repo_dist_path = "%s/%s/%s" % (repo_path, "images", imfile.split(distro_path)[-1])
                if not os.path.islink(repo_dist_path):
                    pulp.server.util.create_rel_symlink(imfile, repo_dist_path)
        if repo['publish']:
            self._create_ks_link(repo)
        log.info("Successfully added distribution %s to repo %s" % (distroid, repoid))

    def remove_distribution(self, repoid, distroid):
        """
         Delete a distribution from a given repo
         @param repoid: The repo ID.
         @param distroid: The distribution ID.
        """
        repo = self._get_existing_repo(repoid)
        if not distroid in repo['distributionid']:
            log.error("No Distribution with ID %s associated to this repo" % distroid)
        distro_obj = self.distroapi.distribution(distroid)
        if distro_obj is None:
            log.error("Distribution ID [%s] does not exist" % distroid)
            return
        distro_path = "%s/%s" % (pulp.server.util.top_distribution_location(), distroid)
        repo_path = os.path.join(pulp.server.util.top_repos_location(), repo['relative_path'])
        for imfile in distro_obj['files']:
            if os.path.basename(imfile) in ['treeinfo', '.treeinfo']:
                repo_treefile_path = os.path.join(repo_path, os.path.basename(imfile))
                if os.path.islink(repo_treefile_path):
                    os.unlink(repo_treefile_path)
            else:
                repo_dist_path = "%s/%s/%s" % (repo_path, "images", imfile.split(distro_path)[-1])
                if os.path.islink(repo_dist_path):
                    os.unlink(repo_dist_path)
        del repo['distributionid'][repo['distributionid'].index(distroid)]
        self.collection.save(repo, safe=True)

        if repoid in distro_obj['repoids']:
            # Delete the repoid from the list on the distribution as well.
            del distro_obj['repoids'][distro_obj['repoids'].index(repoid)]
            distro_collection = model.Distribution.get_collection()
            distro_collection.save(distro_obj, safe=True)

        log.info("Successfully removed distribution %s from repo %s" % (distroid, repoid))
        self._delete_ks_link(repo)

    def _create_ks_link(self, repo):
        if not os.path.isdir(self.distro_path):
            pulp.server.util.makedirs(self.distro_path)
        source_path = os.path.join(pulp.server.util.top_repos_location(),
                                   repo["relative_path"])
        if not os.path.isdir(source_path):
            pulp.server.util.makedirs(source_path)
        link_path = os.path.join(self.distro_path, repo["relative_path"])
        log.info("Linking %s" % link_path)
        pulp.server.util.create_rel_symlink(source_path, link_path)

    def _delete_ks_link(self, repo):
        link_path = os.path.join(self.distro_path, repo["relative_path"])
        log.info("Unlinking %s" % link_path)
        link_path = pulp.server.util.encode_unicode(link_path)
        if os.path.lexists(link_path):
            # need to use lexists so we will return True even for broken links
            os.unlink(link_path)

    def list_distributions(self, repoid):
        '''
         List distribution in a given repo
         @param repoid: The repo ID.
         @return list: distribution objects.
        '''
        repo = self._get_existing_repo(repoid)
        distributions = []
        for distro in repo['distributionid']:
            distributions.append(self.distroapi.distribution(distro))
        return distributions

    def get_file_checksums(self, data):
        '''
        Fetch the package checksums and filesizes
        @param data: {"repo_id1": ["file_name", ...], "repo_id2": [], ...}
        @return  {"repo_id1": {"file_name": {'checksum':...},...}, "repo_id2": {..}}
        '''
        result = {}
        for repoid, filenames in data.items():
            repo = self._get_existing_repo(repoid)
            fchecksum = {}
            for fname in filenames:
                filedata = self.packageapi.package_checksum(fname)
                if filedata:
                    fchecksum[fname] = filedata[0]['checksum']
                else:
                    fchecksum[fname] = None
            result[repoid] = fchecksum
        return result

    @event(subject='repo.updated.content')
    @audit()
    def add_file(self, repoid, fileids=[]):
        '''
         Add a file to a repo
         @param repoid: The repo ID.
         @param fileid: file ID.
        '''
        repo = self._get_existing_repo(repoid)
        changed = False
        for fid in fileids:
            fileobj = self.fileapi.file(fid)
            if fileobj is None:
                log.error("File ID [%s] does not exist" % fid)
                continue
            if fid not in repo['files']:
                repo['files'].append(fid)
                changed = True
                shared_file = "%s/%s/%s/%s/%s" % (pulp.server.util.top_file_location(), fileobj['filename'][:3],
                                                  fileobj['filename'],fileobj['checksum']['sha256'], fileobj['filename'])
                file_repo_path = "%s/%s/%s" % (pulp.server.util.top_repos_location(),
                                               repo['relative_path'], fileobj["filename"])
                if not os.path.exists(file_repo_path):
                    try:
                        pulp.server.util.create_symlinks(shared_file, file_repo_path)
                    except OSError:
                        log.error("Link %s already exists" % file_repo_path)
        self.collection.save(repo, safe=True)
        if changed:
            self._generate_file_manifest(repo)
        log.info("Successfully added files %s to repo %s" % (fileids, repoid))

    @event(subject='repo.updated.content')
    @audit()
    def remove_file(self, repoid, fileids=[]):
        '''
         remove a file from a given repo
         @param repoid: The repo ID.
         @param fileid: file ID.
        '''
        repo = self._get_existing_repo(repoid)
        changed = False
        for fid in fileids:
            fileobj = self.fileapi.file(fid)
            if fileobj is None:
                log.error("File ID [%s] does not exist" % fid)
                continue
            if fid in repo['files']:
                del repo['files'][repo['files'].index(fid)]
                changed = True
                # Remove package from repo location on file system
                file_repo_path = "%s/%s/%s" % (pulp.server.util.top_repos_location(),
                                               repo['relative_path'], fileobj["filename"])
                if os.path.exists(file_repo_path):
                    log.debug("Delete file %s at %s" % (fileobj["filename"], file_repo_path))
                    os.remove(file_repo_path)
        self.collection.save(repo, safe=True)
        if changed:
            self._generate_file_manifest(repo)
        log.info("Successfully removed file %s from repo %s" % (fileids, repoid))

    def _generate_file_manifest(self, repo):
        """
         generate a file manifest for all files in a repo
         @param repo: The repo object.
        """
        fileids = repo['files']
        try:
            manifest_path = "%s/%s/%s" % (pulp.server.util.top_repos_location(), repo['relative_path'], "PULP_MANIFEST")
            f = open(manifest_path, "w")
            for fileid in fileids:
                fileobj = self.fileapi.file(fileid)
                if fileobj is None:
                    log.error("File ID [%s] does not exist" % fileid)
                    continue
                write_str = "%s,%s,%s\n" % (fileobj['filename'], fileobj['checksum']['sha256'], \
                                            fileobj['size'] or 0)
                f.write(write_str)
            f.close()
        except:
            log.error("Error creating manifest for repo [%s]" % repo['id'])

    def list_files(self, repoid):
        '''
         List files in a given repo
         @param repoid: The repo ID.
         @return list: file objects.
        '''
        repo = self._get_existing_repo(repoid)
        files = []
        for fileid in repo['files']:
            files.append(self.fileapi.file(fileid))
        return files

    def find_repos_by_files(self, fileid):
        """
        Return repos that contain passed in file id
        @param pkgid: file id
        """
        found = self.collection.find({"files":fileid}, fields=["id"])
        return [r["id"] for r in found]

    @audit(params=['id', 'filter_ids'])
    def add_filters(self, id, filter_ids):
        repo = self._get_existing_repo(id)
        if repo['source'] and repo['source']['type'] != 'local':
            raise PulpException("Filters can be added to repos with 'local' feed only")
        for filter_id in filter_ids:
            filter = self.filterapi.filter(filter_id)
            if filter is None:
                raise PulpException("No Filter with id: %s found" % filter_id)

        filters = repo['filters']
        for filter_id in filter_ids:
            if filter_id in filters:
                continue
            filters.append(filter_id)

        repo["filters"] = filters
        self.collection.save(repo, safe=True)
        log.info('repository (%s), added filters: %s', id, filter_ids)

    @audit(params=['id', 'filter_ids'])
    def remove_filters(self, id, filter_ids):
        repo = self._get_existing_repo(id)
        filters = repo['filters']
        for filter_id in filter_ids:
            if filter_id not in filters:
                continue
            filters.remove(filter_id)

        repo["filters"] = filters
        self.collection.save(repo, safe=True)
        log.info('repository (%s), removed filters: %s', id, filter_ids)

    @audit(params=['id', 'addgrp'])
    def add_group(self, id, addgrp):
        repo = self._get_existing_repo(id)
        groupids = repo['groupid']
        if addgrp not in groupids:
            groupids.append(addgrp)
        repo["groupid"] = groupids
        self.collection.save(repo, safe=True)
        log.info('repository (%s), added group: %s', id, addgrp)

    @audit(params=['id', 'rmgrp'])
    def remove_group(self, id, rmgrp):
        repo = self._get_existing_repo(id)
        groupids = repo['groupid']
        if rmgrp in groupids:
            groupids.remove(rmgrp)

        repo["groupid"] = groupids
        self.collection.save(repo, safe=True)
        log.info('repository (%s), removed group: %s', id, rmgrp)

    def list_filters(self, id):
        repo = self._get_existing_repo(id)
        return repo['filters']

    def _translate_filename_checksum_pairs(self, pkg_infos):
        """
        Translates a list of filename/checksum structures to a list of package ids.
        @param pkg_infos: format is [((filename, checksum), [repoids])]
        @return:    {'repo_id':[pkgids]}, {errors}
        """
        start_translate = time.time()
        p_col = model.Package.get_collection()
        repo_pkgs = {}
        errors = {}
        for item in pkg_infos:
            filename = item[0][0]
            checksum = item[0][1]
            repos = item[1]
            found = p_col.find_one({"filename":filename, "checksum.sha256":checksum}, {"id":1})
            #Lookup package id from returned mongo results
            if not found:
                log.error("Unable to find package id for filename=%s, checksum=%s" % (filename, checksum))
                if not errors.has_key(filename):
                    errors[filename] = {}
                if not errors[filename].has_key(checksum):
                    errors[filename][checksum] = [repos]
                else:
                    errors[filename][checksum].append(repos)
                continue
            pkg_id = found["id"]
            # Build up a list per repository of package ids we want to add
            for r_id in repos:
                if not repo_pkgs.has_key(r_id):
                    repo_pkgs[r_id] = [pkg_id]
                else:
                    repo_pkgs[r_id].append(pkg_id)
        end_translate = time.time()
        log.info("Translated %s filename,checksums in %s seconds" % (len(pkg_infos), end_translate - start_translate))
        return repo_pkgs, errors

    def associate_packages(self, pkg_infos):
        """
        Associates a list of packages to multiple repositories.
        Each package is identified by it's (filename,checksum)
        @param pkg_infos: format is [((filename,checksum), [repoids])]
        @return:    [] on success
                    or {"filename":{"checksum":[repoids]} on error
        """
        repo_pkgs, errors = self._translate_filename_checksum_pairs(pkg_infos)
        for repo_id in repo_pkgs:
            start_time = time.time()
            add_pkg_errors, filtered_count = self.add_package(repo_id, repo_pkgs[repo_id])
            for e in add_pkg_errors:
                filename = e[2]
                checksum = e[3]
                if not errors.has_key(filename):
                    errors[filename] = {}
                if not errors[filename].has_key(checksum):
                    errors[filename][checksum] = [repo_id]
                elif repo_id not in errors[filename][checksum]:
                    errors[filename][checksum].append(repo_id)
            end_time = time.time()
            log.info("repo.associate_packages(%s) for %s packages took %s seconds" % (repo_id, len(repo_pkgs[repo_id]), end_time - start_time))
        return errors

    def disassociate_packages(self, pkg_infos):
        """
        Disassociates a list of packages to multiple repositories.
        Each package is identified by it's (filename,checksum)
        @param pkg_infos: format is [((filename,checksum), [repoids])]
        @return:    [] on success
                    or {"filename":{"checksum":[repoids]} on error
        """
        repo_pkgs, errors = self._translate_filename_checksum_pairs(pkg_infos)
        for repo_id in repo_pkgs:
            start_time = time.time()
            pkgids = repo_pkgs[repo_id]
            to_remove_pkgs = self.packageapi.packages_by_id(pkgids)
            to_remove_pkgs = to_remove_pkgs.values()
            rm_pkg_errors = self.remove_packages(repo_id, to_remove_pkgs)
            for p in rm_pkg_errors:
                filename = p["filename"]
                checksum = p["checksum"].values()[0]
                if not errors.has_key(filename):
                    errors[filename] = {}
                if not errors[filename].has_key(checksum):
                    errors[filename][checksum] = [repo_id]
                elif repo_id not in errors[filename][checksum]:
                    errors[filename][checksum].append(repo_id)
            end_time = time.time()
            log.info("repo.disassociate_packages(%s) for %s packages took %s seconds" % (repo_id, len(repo_pkgs[repo_id]), end_time - start_time))
        return errors

    def generate_metadata(self, id):
        """
         spawn repo metadata generation for a specific repo
         @param id: repository id
         @return task:
        """
        if self.list_metadata_task(id):
            # repo generation task already pending; task not created
            return None
        task = run_async(self._generate_metadata, [id], {})
        return task

    @event(subject='repo.updated.content')
    def _generate_metadata(self, id):
        """
         spawn repo metadata generation for a specific repo
         @param id: repository id
        """
        repo = self._get_existing_repo(id)
        if repo['preserve_metadata']:
            msg = "Metadata for repo [%s] is set to be preserved. Cannot re-generate metadata" % id
            log.info(msg)
            raise PulpException(msg)
        repo_path = os.path.join(
            pulp.server.util.top_repos_location(), repo['relative_path'])
        if not os.path.exists(repo_path):
            pulp.server.util.makedirs(repo_path)
        log.info("Spawning repo metadata generation for repo [%s] with path [%s]" % (repo['id'], repo_path))
        if repo['content_types'] in ('yum'):
            pulp.server.util.create_repo(repo_path, checksum_type=repo["checksum_type"])
        elif repo['content_types'] in ('file'):
            self._generate_file_manifest(repo)
        else:
            raise PulpException("Cannot spawn metadata generation for repo with content type %s" % repo['content_types'])

    def list_metadata_task(self, id):
        """
        List all the metadata tasks for a given repository.
        """
        return [task
                for task in find_async(method='_generate_metadata')
                if id in task.args]

    def set_sync_in_progress(self, id, state):
        """
        @type id: string
        @param id: repository id
        @type state: bool
        @param state:   boolean state requested.
                        True means we want to set sync in progress
                        False means we want to clear sync in progress
        @rtype: bool
        @return:    True - requested state was set
                    False - requested state was _not_ set
        """
        try:
            locked = self.__sync_lock.acquire()
            repo = self.collection.find_one({"id":id}, {"sync_in_progress":1})
            if not repo:
                log.error("no repo exists for [%s]" % (id))
                return False
            if repo.has_key("sync_in_progress") and repo["sync_in_progress"]:
                # This repository is currently being synchronized
                if state:
                    return False
                self.collection.update({"id":id}, {"$set": {"sync_in_progress":False}})
                return True
            # This repository is _not_ currently being synchronized
            self.collection.update({"id":id}, {"$set": {"sync_in_progress":state}})
            return True
        finally:
            #bz700508 - fast sync/cancel_sync locks up task subsystem
            # Tasking system may inject multiple CancelExceptions into this thread
            # we have seen sometimes the CancelException will be injected while we are
            # trying to clean up a repo sync.
            # Intent is to loop over the release of __sync_lock in case we are interrupted while trying to unlock it.
            # Desired behavior is that we will always ensure __sync_lock is released prior to exiting this function.
            while locked:
                try:
                    self.__sync_lock.release()
                    locked = False
                except RuntimeError:
                    # lock.release() could throw a RuntimeError if we didn't own the lock
                    # allow this to be raised
                    raise
                except Exception, e:
                    # suppress all other exceptions and retry
                    log.error("Exception: %s" % (e))
                    log.error("Traceback: %s" % (traceback.format_exc()))


    def sync_history(self, id, limit=None, sort='descending'):
        '''
        Queries repo sync history.

        @param id: repo id
        @type  id: string

        @param limit: if specified, the query will only return up to this amount of
                      entries; default is to not limit the entries returned
        @type  limit: number greater than zero

        @return: list of completed syncs for given repo;
                 empty list (not None) if no matching entries are found
        @rtype:

        @raise PulpException: if any of the input values are invalid
        '''

        # Verify the limit makes sense
        if limit is not None and limit < 1:
            raise PulpException('Invalid limit [%s], limit must be greater than zero' % limit)

        tasks = find_async(method_name="_sync", repo_id=id)

        if limit is not None:
            sync_history_list = [task.__dict__ for task in tasks[:limit]]
        else:
            sync_history_list = [task.__dict__ for task in tasks]
        return sync_history_list

    def add_metadata(self, id, metadata):
        '''
        Add custom metadata to a repo
        @param id: repo id
        @type  id: string
        @param metadata: custom metadata dict; eg: {'filetype' : 'productid', 'filedata' : data_stream}
        @type metadata: dictionary
        @raise PulpException: if any of the input values are invalid
        '''
        repo = self._get_existing_repo(id)
        repo_path = os.path.join(
            pulp.server.util.top_repos_location(), repo['relative_path'])
        repo_metdata_dir = "%s/%s" % (repo_path, "repodata")
        # if there is no repodata dir, then its probably not a yum repo; exit now
        if not os.path.exists(repo_metdata_dir):
            msg = "No repodata found for repo [%s]; Cannot perform add metadata on a non yum repo" % id
            log.info(msg)
            raise PulpException(msg)

        if repo['preserve_metadata']:
            msg = "Metadata for repo [%s] is set to be preserved. Cannot add custom metadata" % id
            log.info(msg)
            raise PulpException(msg)
        # write the metadata to a file
        custom_path = "%s/%s" % (repo_path, metadata['filetype'])
        if os.path.exists(custom_path):
            # if there is an older file, nuke it and start fresh
            os.remove(custom_path)
        try:
            custom_obj = open(custom_path, 'wb')
            custom_obj.write(metadata['filedata'])
            custom_obj.close()
        except:
            msg = "Unable to write custom metadata for repo [%s]" % id
            log.info(msg)
            raise PulpException(msg)
        # now run modify repo and add the metadata to yum
        pulp.server.util.modify_repo(repo_metdata_dir, custom_path)

    def list_metadata(self, id):
        '''
        list metadata filetype information from a repo
        @param id: repo id
        @type  id: string
        @raise PulpException: if any of the input values are invalid
        @return: dump of all the filetypes in repo metadata
        @rtype: dict
        '''
        repo = self._get_existing_repo(id)
        repo_path = os.path.join(
            pulp.server.util.top_repos_location(), repo['relative_path'])
        repodata_file = "%s/%s" % (repo_path, "repodata/repomd.xml")
        dump = pulp.server.util.get_repomd_filetype_dump(repodata_file)
        return dump

    def get_metadata(self, id, filetype):
        '''
        get an xml dump of the matched filetype from a repo
        @param id: repo id
        @type  id: string
        @param filetype: file type to look up in metadata
        @type  filetype: string
        @return: metadata stream if found or None if no match
        @rtype: string
        '''
        repo = self._get_existing_repo(id)
        repo_path = os.path.join(
            pulp.server.util.top_repos_location(), repo['relative_path'])
        repo_repomd_path = "%s/%s" % (repo_path, "repodata/repomd.xml")
        #return pulp.server.util.get_repomd_filetype_xml(repo_repomd_path, filetype)
        file_path = pulp.server.util.get_repomd_filetype_path(repo_repomd_path, filetype)
        if not file_path:
            return None
        metadata_file = os.path.join(repo_path, file_path)
        try:
            f = metadata_file.endswith('.gz') and gzip.open(metadata_file) \
                or open(metadata_file, 'rt')
            return f.read().decode("utf-8", "replace")
        except Exception, e:
            msg = "Error [%s] reading the metadata file for type [%s] at location [%s]" % (str(e), filetype, file_path)
            log.info(msg)
            raise PulpException(msg)

    def remove_metadata(self, id, filetype):
        '''
        remove a metadata file from a repo
        @param id: repo id
        @type  id: string
        @param filetype: file type to look up in metadata
        @type  filetype: string
        @raise PulpException: if any of the input values are invalid
        '''
        repo = self._get_existing_repo(id)
        repo_path = os.path.join(
            pulp.server.util.top_repos_location(), repo['relative_path'])
        repo_repomd_path = "%s/%s" % (repo_path, "repodata/repomd.xml")
        file_path = pulp.server.util.get_repomd_filetype_path(repo_repomd_path, filetype)
        if not file_path:
            msg = "metadata file of type [%s] cannot be found in repository [%s]" % (filetype, id)
            log.info(msg)
            raise PulpException(msg)
        try:
            pulp.server.util.modify_repo(os.path.dirname(repo_repomd_path), filetype, remove=True)
        except Exception, e:
            msg = "Error [%s] removing the metadata file for type [%s]" % (str(e), filetype)
            log.info(msg)
            raise PulpException(msg)

    
    @audit()
    def add_note(self, id, key, value):
        """
        Add note to a repo in the form of key-value pairs.
        @param id: repo id.
        @type id: str
        @param key: key
        @type key: str
        @param value: value
        @type value: str
        @raise PulpException: When repo is not found or given key exists.
        """
        repo = self.repository(id)
        if not repo:
            raise PulpException('Repository [%s] does not exist', id)
        key_value_pairs = repo['notes']
        if key not in key_value_pairs.keys():
            key_value_pairs[key] = value
        else:
            raise PulpException('Given key [%s] already exists', key)
        repo['notes'] = key_value_pairs
        self.collection.save(repo, safe=True)

    @audit()
    def delete_note(self, id, key):
        """
        Delete key-value note from a repo.
        @param id: repo id.
        @type id: str
        @param key: key
        @type key: str
        @raise PulpException: When repo does not exist or key is not found.
        """
        repo = self.repository(id)
        if not repo:
            raise PulpException('Repository [%s] does not exist', id)
        key_value_pairs = repo['notes']
        if key in key_value_pairs.keys():
            del key_value_pairs[key]
        else:
            raise PulpException('Given key [%s] does not exist', key)
        repo['notes'] = key_value_pairs
        self.collection.save(repo, safe=True)

    @audit()
    def update_note(self, id, key, value):
        """
        Update key-value note of a repo.
        @param id: repo id.
        @type id: str
        @param key: key
        @type key: str
        @param value: value
        @type value: str
        @raise PulpException: When repo is not found or given key exists.
        """
        repo = self.repository(id)
        if not repo:
            raise PulpException('Repository [%s] does not exist', id)
        key_value_pairs = repo['notes']
        if key not in key_value_pairs.keys():
            raise PulpException('Given key [%s] does not exist', key)
        else:
            key_value_pairs[key] = value
        repo['notes'] = key_value_pairs
        self.collection.save(repo, safe=True)

    def has_parent(self, id):
        """
        Check if a repo has a parent
        @param id: repository Id
        @return: True if success; else False
        """
        parent_repos = self.repositories({'clone_ids' : id})
        if len(parent_repos):
            return True
        return False
 
def validate_relative_path(new_path, existing_path):
    """
    Checks that the proposed new relative path will not conflict with an
    existing path.

    The primary source of contention is if the new repository
    would cause the two repositories to be nested. In other words, given
    an existing repository with relative path foo/bar, a repository should not
    be created inside of that directory, for example foo/bar/baz. The opposite
    holds true as well; if foo/bar/baz exists, a new repository at foo/bar
    should not be allowed.

    This call will apply both directions of logic and return true or false to
    indicate whether or not the new path is valid given the existing repository.

    @param new_path: propsed relative path for a newly created repository
    @type  new_path: str

    @param existing_path: relative path of a existing repository in Pulp
    @type  existing_path: str

    @return: True if the new path does not conflict with the existing path; False otherwise
    @rtype:  bool
    """

    # Easy out clause: if they are the same, they are invalid
    if new_path == existing_path:
        return False

    # If both paths are in the same parent directory but have different
    # names, we're safe
    new_path_dirname = os.path.dirname(new_path)
    existing_path_dirname = os.path.dirname(existing_path)

    if new_path_dirname == existing_path_dirname:
        return True

    # See if either path is a parent of the other. This is safe from the case of
    # /foo/bar and /foo/bar2 since the above check will have punched out early
    # if this was the case. If the above check wasn't there, this example would
    # reflect as invalid when in reality it is safe.
    
    if existing_path.startswith(new_path):
        log.warn('New relative path [%s] is a parent directory of existing path [%s]' % (new_path, existing_path))
        return False

    if new_path.startswith(existing_path):
        log.warn('New relative path [%s] is nested in existing path [%s]' % (existing_path, new_path))
        return False

    # If we survived the parent/child tests, the new path is safe
    return True<|MERGE_RESOLUTION|>--- conflicted
+++ resolved
@@ -218,11 +218,7 @@
     def create(self, id, name, arch=None, feed=None,
                feed_cert_data=None, consumer_cert_data=None, groupid=(),
                relative_path=None, gpgkeys=(), checksum_type="sha256", notes={},
-<<<<<<< HEAD
-               preserve_metadata=False):
-=======
                preserve_metadata=False, content_types="yum", publish=None):
->>>>>>> 2d2fd614
         """
         Create a new Repository object and return it
         """
@@ -310,29 +306,17 @@
         if feed:
             # only preserve metadata if its a feed repo
             r['preserve_metadata'] = preserve_metadata
-<<<<<<< HEAD
-        self.collection.insert(r, safe=True)
-        if sync_schedule:
-            update_repo_schedule(r, sync_schedule)
-=======
         if content_types:
             r['content_types'] = content_types
         try:
             self.collection.insert(r, safe=True)
         except DuplicateKeyError, dke:
             raise PulpException("A Repo with relative path `%s` already exists; failed to create repo `%s`" % (r['relative_path'], id))
->>>>>>> 2d2fd614
         # create an empty repodata
         repo_path = os.path.join(\
             pulp.server.util.top_repos_location(), r['relative_path'])
         repo_path = pulp.server.util.encode_unicode(repo_path)
         if not os.path.exists(repo_path):
-<<<<<<< HEAD
-            os.makedirs(repo_path)
-        pulp.server.util.create_repo(repo_path, checksum_type=r['checksum_type'])
-        default_to_publish = \
-            config.config.getboolean('repos', 'default_to_published')
-=======
             pulp.server.util.makedirs(repo_path)
         if content_types in ("yum") and not r['preserve_metadata']:
             # if its yum or if metadata is not preserved, trigger an empty repodata
@@ -341,7 +325,6 @@
             default_to_publish = config.config.getboolean('repos', 'default_to_published')
         else:
             default_to_publish = publish
->>>>>>> 2d2fd614
         self.publish(r["id"], default_to_publish)
         # refresh repo object from mongo
         created = self.repository(r["id"])
@@ -689,13 +672,9 @@
         """
         delta.pop('id', None)
         repo = self._get_existing_repo(id)
-<<<<<<< HEAD
-        prevpath = repo.get('relative_path')
-=======
         prevpath = ''
         if repo['source']:
             prevpath = urlparse(repo['source']['url'])[2].strip('/')
->>>>>>> 2d2fd614
         hascontent = self._hascontent(repo)
         repo_cert_utils = RepoCertUtils(config.config)
         protected_repo_utils = ProtectedRepoUtils(config.config)
@@ -771,11 +750,7 @@
                     log.info('the repo checksum type is already %s' % value)
                 continue
             raise Exception, \
-<<<<<<< HEAD
-                'update keyword "%s", not-supported' % key
-=======
                   'update keyword "%s", not-supported' % key
->>>>>>> 2d2fd614
 
         # If the consumer certs were updated, update the protected repo listings.
         # This has to be done down here in case the relative path has changed as well.
@@ -982,20 +957,12 @@
 
             if nevras.has_key(pkg_tup):
                 log.warn("Duplicate NEVRA detected [%s] with package id [%s] and sha256 [%s]" \
-<<<<<<< HEAD
-                        % (pkg_tup, pkg["id"], pkg["checksum"]["sha256"]))
-=======
                          % (pkg_tup, pkg["id"], pkg["checksum"].values()[0]))
->>>>>>> 2d2fd614
                 errors.append(form_error_tup(pkg))
                 continue
             if filenames.has_key(pkg["filename"]):
                 error_msg = "Duplicate filename detected [%s] with package id [%s] and sha256 [%s]" \
-<<<<<<< HEAD
-                        % (pkg["filename"], pkg["id"], pkg["checksum"]["sha256"])
-=======
                     % (pkg["filename"], pkg["id"], pkg["checksum"].values()[0])
->>>>>>> 2d2fd614
                 log.warn(error_msg)
                 errors.append(form_error_tup(pkg, error_msg))
                 continue
@@ -1034,11 +1001,7 @@
                 log.error("Unexpected error, can't find [%s] yet it was returned as a duplicate filename in repo [%s]" % (pkg["filename"], repo["id"]))
                 continue
             error_message = "Package with same filename [%s] already exists in repo [%s]" \
-<<<<<<< HEAD
-                    % (pkg["filename"], repo['id'])
-=======
                 % (pkg["filename"], repo['id'])
->>>>>>> 2d2fd614
             log.warn(error_message)
             errors.append(form_error_tup(pkg, error_message))
             del_pkg_id = filenames[pkg["filename"]]["id"]
@@ -1067,13 +1030,8 @@
                 pkg_collection.save(pkg, safe=True)
         self.collection.save(repo, safe=True)
         end_add_packages = time.time()
-<<<<<<< HEAD
-        log.info("inside of repo.add_packages() adding packages took %s seconds" % (end_add_packages - start_add_packages))
-        return errors
-=======
         log.info("inside of repo.add_package() adding packages took %s seconds" % (end_add_packages - start_add_packages))
         return errors, filtered_count
->>>>>>> 2d2fd614
 
     def _add_package(self, repo, p):
         """
@@ -1129,11 +1087,7 @@
         repo_path = os.path.join(
             pulp.server.util.top_repos_location(), repo['relative_path'])
         if not os.path.exists(repo_path):
-<<<<<<< HEAD
-            os.makedirs(repo_path)
-=======
             pulp.server.util.makedirs(repo_path)
->>>>>>> 2d2fd614
         return errors
 
     def find_repos_by_package(self, pkgid):
