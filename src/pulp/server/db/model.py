--- conflicted
+++ resolved
@@ -232,7 +232,18 @@
         self.repo_defined = repo_defined
         self.immutable = immutable
 
-<<<<<<< HEAD
+class Distribution(Base):
+    '''
+     Distribution Model to represent kickstart trees
+    '''
+    def __init__(self, id, description, relativepath, files=[]):
+        self._id = id
+        self.id = id
+        self.description = description
+        self.files = files
+        self.relativepath = relativepath
+
+
 class Role(Base):
     def __init__(self, name, description, action_types, resource_type):
         Base.__init__(self)
@@ -264,15 +275,4 @@
         self.role = role
         self.instance = instance
         self.user = user
-=======
-class Distribution(Base):
-    '''
-     Distribution Model to represent kickstart trees
-    '''
-    def __init__(self, id, description, relativepath, files=[]):
-        self._id = id
-        self.id = id
-        self.description = description
-        self.files = files
-        self.relativepath = relativepath
->>>>>>> 9dee10f9
+
