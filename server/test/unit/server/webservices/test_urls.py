import unittest

from django.core.urlresolvers import resolve, reverse, NoReverseMatch


def assert_url_match(expected_url, url_name, *args, **kwargs):
        """
        Generate a url given args and kwargs and pass it through Django's reverse and
        resolve functions.

        Example use to match a url /v2/tasks/<task_argument>/:
        assert_url_match('/v2/tasks/example_arg/', 'tasks', task_argument='example_arg')

        :param expected_url: the url that should be generated given a url_name and args
        :type  expected_url: str
        :param url_name    : name given to a url as defined in the urls.py
        :type  url_name    : str
        :param args        : optional positional arguments to place into a url's parameters
                             as specified by urls.py
        :type  args        : tuple
        :param kwargs      : optional named arguments to place into a url's parameters as
                             specified by urls.py
        :type  kwargs      : dict
        """
        try:
            # Invalid arguments will cause a NoReverseMatch.
            url = reverse(url_name, args=args, kwargs=kwargs)
        except NoReverseMatch:
            raise AssertionError(
                "Name: '{0}' could match a url with args '{1}'"
                "and kwargs '{2}'".format(url_name, args, kwargs)
            )

        else:
            # If the url exists but is not the expected url.
            if url != expected_url:
                raise AssertionError(
                    'url {0} not equal to expected url {1}'.format(url, expected_url))

            # Run this url back through resolve and ensure that it matches the url_name.
            matched_view = resolve(url)
            if matched_view.url_name != url_name:
                raise AssertionError('Url name {0} not equal to expected url name {1}'.format(
                    matched_view.url_name, url_name)
                )


class TestDjangoContentUrls(unittest.TestCase):
    """
    Test the matching of the content urls
    """

    def test_match_content_catalog_resource(self):
        """
        Test url matching for content_catalog_resource.
        """
        url = '/v2/content/catalog/mock-source/'
        url_name = 'content_catalog_resource'
        assert_url_match(url, url_name, source_id='mock-source')

    def test_match_content_orphan_collection(self):
        """
        Test url matching for content_orphan_collection.
        """
        url = '/v2/content/orphans/'
        url_name = 'content_orphan_collection'
        assert_url_match(url, url_name)

    def test_match_content_type_resource(self):
        """
        Test the url matching for content_type_resource.
        """
        url = '/v2/content/types/mock-type/'
        url_name = 'content_type_resource'
        assert_url_match(url, url_name, type_id='mock-type')

    def test_match_content_types(self):
        """
        Test the url matching for content_types.
        """
        url = '/v2/content/types/'
        url_name = 'content_types'
        assert_url_match(url, url_name)

    def test_match_content_units_collection(self):
        """
        Test the url matching for content_units_collection.
        """
        url = '/v2/content/units/mock-type/'
        url_name = 'content_units_collection'
        assert_url_match(url, url_name, type_id='mock-type')

    def test_match_content_unit_resource(self):
        """
        Test url matching for content_unit_resource.
        """
        url = '/v2/content/units/mock-type/mock-unit/'
        url_name = 'content_unit_resource'
        assert_url_match(url, url_name, type_id='mock-type', unit_id='mock-unit')

    def test_match_content_unit_user_metadata_resource(self):
        """
        Test url matching for content_unit_user_metadata_resourece.
        """
        url = '/v2/content/units/mock-type/mock-unit/pulp_user_metadata/'
        url_name = 'content_unit_user_metadata_resource'
        assert_url_match(url, url_name, type_id='mock-type', unit_id='mock-unit')

    def test_match_content_upload_resource(self):
        """
        Test url matching for content_upload_resource.
        """
        url = '/v2/content/uploads/mock-upload/'
        url_name = 'content_upload_resource'
        assert_url_match(url, url_name, upload_id='mock-upload')

    def test_match_content_upload_segment_resource(self):
        """
        Test Url matching for content_upload_segment_resource.
        """
        url = '/v2/content/uploads/mock-upload-id/8/'
        url_name = 'content_upload_segment_resource'
        assert_url_match(url, url_name, upload_id='mock-upload-id', offset='8')

    def test_match_content_actions_delete_orphans(self):
        """
        Test url matching for content_actions_delete_orphans.
        """
        url = '/v2/content/actions/delete_orphans/'
        url_name = 'content_actions_delete_orphans'
        assert_url_match(url, url_name)

    def test_match_content_orphan_resource(self):
        """
        Test url matching for content_orphan_resource.
        """
        url = '/v2/content/orphans/mock-type/mock-unit/'
        url_name = 'content_orphan_resource'
        assert_url_match(url, url_name, content_type='mock-type', unit_id='mock-unit')

    def test_match_content_orphan_type_subcollection(self):
        """
        Test url matching for content_orphan_type_subcollection.
        """
        url = '/v2/content/orphans/mock_type/'
        url_name = 'content_orphan_type_subcollection'
        assert_url_match(url, url_name, content_type='mock_type')


class TestDjangoPluginsUrls(unittest.TestCase):
    """
    Test url matching for plugins urls.
    """

    def test_match_distributor_resource_view(self):
        """
        Test the url matching for the distributor resource view.
        """
        url = '/v2/plugins/distributors/mock_distributor/'
        url_name = 'plugin_distributor_resource'
        assert_url_match(url, url_name, distributor_id='mock_distributor')

    def test_match_distributors_view(self):
        """
        Test the url matching for the Distributors view.
        """
        url = '/v2/plugins/distributors/'
        url_name = 'plugin_distributors'
        assert_url_match(url, url_name)

    def test_match_importer_resource_view(self):
        """
        Test the url matching for plugin_importer_resource
        """
        url = '/v2/plugins/importers/mock_importer_id/'
        url_name = 'plugin_importer_resource'
        assert_url_match(url, url_name, importer_id='mock_importer_id')

    def test_match_importers_view(self):
        """
        Test the url matching for the Importers view
        """
        url = '/v2/plugins/importers/'
        url_name = 'plugin_importers'
        assert_url_match(url, url_name)

    def test_match_type_resource_view(self):
        """
        Test the url matching for the TypeResourceView.
        """
        url = '/v2/plugins/types/type_id/'
        url_name = 'plugin_type_resource'
        assert_url_match(url, url_name, type_id='type_id')

    def test_match_types_view(self):
        """
        Test url matching for plugin_types.
        """
        url = '/v2/plugins/types/'
        url_name = 'plugin_types'
        assert_url_match(url, url_name)


class TestDjangoLoginUrls(unittest.TestCase):
    """
    Tests for root_actions urls.
    """

    def test_match_login_view(self):
        """
        Test url match for login.
        """
        url = '/v2/actions/login/'
        url_name = 'login'
        assert_url_match(url, url_name)


class TestDjangoConsumerGroupsUrls(unittest.TestCase):
    """
    Tests for consumer_groups urls
    """

    def test_match_consumer_group_resource_view(self):
        """
        Test url matching for single consumer_group
        """
        url = '/v2/consumer_groups/test-group/'
        url_name = 'consumer_group_resource'
        assert_url_match(url, url_name, consumer_group_id='test-group')

    def test_match_consumer_group_associate_action_view(self):
        """
        Test url matching for consumer_groups association
        """
        url = '/v2/consumer_groups/test-group/actions/associate/'
        url_name = 'consumer_group_associate'
        assert_url_match(url, url_name, consumer_group_id='test-group')

    def test_match_consumer_group_unassociate_action_view(self):
        """
        Test url matching for consumer_groups unassociation
        """
        url = '/v2/consumer_groups/test-group/actions/unassociate/'
        url_name = 'consumer_group_unassociate'
        assert_url_match(url, url_name, consumer_group_id='test-group')

    def test_match_consumer_group_content_action_install_view(self):
        """
        Test url matching for consumer_groups content installation
        """
        url = '/v2/consumer_groups/test-group/actions/content/install/'
        url_name = 'consumer_group_content'
        assert_url_match(url, url_name, consumer_group_id='test-group', action='install')

    def test_match_consumer_group_content_action_update_view(self):
        """
        Test url matching for consumer_groups content update
        """
        url = '/v2/consumer_groups/test-group/actions/content/update/'
        url_name = 'consumer_group_content'
        assert_url_match(url, url_name, consumer_group_id='test-group', action='update')

    def test_match_consumer_group_content_action_uninstall_view(self):
        """
        Test url matching for consumer_groups content uninstall
        """
        url = '/v2/consumer_groups/test-group/actions/content/uninstall/'
        url_name = 'consumer_group_content'
        assert_url_match(url, url_name, consumer_group_id='test-group', action='uninstall')

    def test_match_consumer_group_bindings_view(self):
        """
        Test url matching for consumer_groups bindings
        """
        url = '/v2/consumer_groups/test-group/bindings/'
        url_name = 'consumer_group_bind'
        assert_url_match(url, url_name, consumer_group_id='test-group')

    def test_match_consumer_group_binding_view(self):
        """
        Test url matching for consumer_groups binding removal
        """
        url = '/v2/consumer_groups/test-group/bindings/repo1/dist1/'
        url_name = 'consumer_group_unbind'
        assert_url_match(url, url_name, consumer_group_id='test-group',
                         repo_id='repo1', distributor_id='dist1')


<<<<<<< HEAD
class TestDjangoTasksUrls(unittest.TestCase):
    """
    Test the matching for tasks urls.
    """

    def test_match_task_collection(self):
        """
        Test the matching for task_collection.
        """
        url = '/v2/tasks/'
        url_name = 'task_collection'
        assert_url_match(url, url_name)

    def test_match_task_resource(self):
        """
        Test the matching for task_resource.
        """
        url = '/v2/tasks/test-task/'
        url_name = 'task_resource'
        assert_url_match(url, url_name, task_id='test-task')


class TestDjangoRolesUrls(unittest.TestCase):
    """
    Tests for roles urls.
    """

    def test_match_roles_view(self):
        """
        Test url match for roles.
        """
        url = '/v2/roles/'
        url_name = 'roles'
        assert_url_match(url, url_name)

    def test_match_role_resource_view(self):
        """
        Test url matching for single role.
        """
        url = '/v2/roles/test-role/'
        url_name = 'role_resource'
        assert_url_match(url, url_name, role_id='test-role')

    def test_match_role_users_view(self):
        """
        Test url matching for role's users.
        """
        url = '/v2/roles/test-role/users/'
        url_name = 'role_users'
        assert_url_match(url, url_name, role_id='test-role')

    def test_match_role_user_view(self):
        """
        Test url matching for role's user.
        """
        url = '/v2/roles/test-role/users/test-login/'
        url_name = 'role_user'
        assert_url_match(url, url_name, role_id='test-role', login='test-login')


class TestDjangoPermissionsUrls(unittest.TestCase):
    """
    Tests for permissions urls
    """

    def test_match_permissions_view(self):
        """
        Test url matching for permissions
        """
        url = '/v2/permissions/'
        url_name = 'permissions'
        assert_url_match(url, url_name)

    def test_match_permission_grant_to_role_view(self):
        """
        Test url matching for grant permissions to a role
        """
        url = '/v2/permissions/actions/grant_to_role/'
        url_name = 'grant_to_role'
        assert_url_match(url, url_name)

    def test_match_permission_grant_to_user_view(self):
        """
        Test url matching for grant permissions to a user
        """
        url = '/v2/permissions/actions/grant_to_user/'
        url_name = 'grant_to_user'
        assert_url_match(url, url_name)

    def test_match_permission_revoke_from_role_view(self):
        """
        Test url matching for revoke permissions from a role
        """
        url = '/v2/permissions/actions/revoke_from_role/'
        url_name = 'revoke_from_role'
        assert_url_match(url, url_name)

    def test_match_permission_revoke_from_userview(self):
        """
        Test url matching for revoke permissions from a user
        """
        url = '/v2/permissions/actions/revoke_from_user/'
        url_name = 'revoke_from_user'
        assert_url_match(url, url_name)
=======
class TestDjangoEventListenersUrls(unittest.TestCase):
    """
    Tests for events urls
    """

    def test_match_event_listeners_view(self):
        """
        Test url matching for event_listeners
        """
        url = '/v2/events/'
        url_name = 'events'
        assert_url_match(url, url_name)

    def test_match_event_listeners_resource_view(self):
        """
        Test url matching for single event_listener
        """
        url = '/v2/events/12345/'
        url_name = 'event_resource'
        assert_url_match(url, url_name, event_listener_id='12345')
>>>>>>> 921861b8
<|MERGE_RESOLUTION|>--- conflicted
+++ resolved
@@ -286,7 +286,6 @@
                          repo_id='repo1', distributor_id='dist1')
 
 
-<<<<<<< HEAD
 class TestDjangoTasksUrls(unittest.TestCase):
     """
     Test the matching for tasks urls.
@@ -391,7 +390,8 @@
         url = '/v2/permissions/actions/revoke_from_user/'
         url_name = 'revoke_from_user'
         assert_url_match(url, url_name)
-=======
+
+
 class TestDjangoEventListenersUrls(unittest.TestCase):
     """
     Tests for events urls
@@ -411,5 +411,4 @@
         """
         url = '/v2/events/12345/'
         url_name = 'event_resource'
-        assert_url_match(url, url_name, event_listener_id='12345')
->>>>>>> 921861b8
+        assert_url_match(url, url_name, event_listener_id='12345')