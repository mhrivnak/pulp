# -*- coding: utf-8 -*-
#
# Copyright © 2013 Red Hat, Inc.
#
# This software is licensed to you under the GNU General Public
# License as published by the Free Software Foundation; either version
# 2 of the License (GPLv2) or (at your option) any later version.
# There is NO WARRANTY for this software, express or implied,
# including the implied warranties of MERCHANTABILITY,
# NON-INFRINGEMENT, or FITNESS FOR A PARTICULAR PURPOSE. You should
# have received a copy of GPLv2 along with this software; if not, see
# http://www.gnu.org/licenses/old-licenses/gpl-2.0.txt.
"""
This module contains tests for the pulp.server.webservices.dispatch module.
"""
import uuid
import mock

from .... import base
from pulp.server.async.task_status_manager import TaskStatusManager
from pulp.server.db.model.dispatch import TaskStatus
from pulp.server.db.model.resources import AvailableQueue

class TestTaskResource(base.PulpWebserviceTests):
    """
    Test the TaskResource class.
    """
    @mock.patch('pulp.server.async.tasks.controller.revoke', autospec=True)
    def test_DELETE_celery_task(self, revoke):
        """
        Test the DELETE() method with a UUID that does not correspond to a UUID that the
        coordinator is aware of. This should cause a revoke call to Celery's Controller.
        """
        task_id = '1234abcd'
        url = '/v2/tasks/%s/'
        test_queue = AvailableQueue('test_queue')
        TaskStatusManager.create_task_status(task_id, test_queue.name)

        self.delete(url % task_id)

        revoke.assert_called_once_with(task_id, terminate=True)


class TestTaskCollection(base.PulpWebserviceTests):
    """
    Test the TaskCollection class.
    """
    def setUp(self):
        base.PulpWebserviceTests.setUp(self)
        TaskStatus.get_collection().remove()

    def tearDown(self):
        base.PulpWebserviceTests.tearDown(self)
        TaskStatus.get_collection().remove()

    def test_GET_celery_tasks(self):
        """
        Test the GET() method to get all current tasks.
        """
        # Populate a couple of task statuses
        task_id1 = str(uuid.uuid4())
        queue_1 = 'queue_1'
        state1 = 'waiting'

        task_id2 = str(uuid.uuid4())
        queue_2 = 'queue_2'
        state2 = 'running'
        tags = ['random','tags']

        TaskStatusManager.create_task_status(task_id1, queue_1, tags, state1)
        TaskStatusManager.create_task_status(task_id2, queue_2, tags, state2)
        status, body = self.get('/v2/tasks/')

        # Validate
        self.assertEqual(200, status)
        self.assertTrue(len(body)== 2)
        for task in body:
            if task['task_id'] == task_id1:
                self.assertEquals(task['state'], state1)
                self.assertEqual(task['queue'], queue_1)
            else:
                self.assertEquals(task['state'], state2)
                self.assertEqual(task['queue'], queue_2)
        self.assertEquals(task['tags'], tags)

<<<<<<< HEAD
    def test_GET_celery_tasks_by_tags(self):
        """
        Test the GET() method to get all current tasks.
        """
        # Populate a few of task statuses
        task_id1 = str(uuid.uuid4())
        queue_1 = 'queue_1'
        state1 = 'waiting'
        tags1 = ['random', 'tags']
=======
    def test_GET_celery_task_by_id(self):
        """
        Test the GET() method to get a current task with given id.
        """
        # Populate a couple of task statuses
        task_id1 = str(uuid.uuid4())
        queue_1 = 'queue_1'
        state1 = 'waiting'
>>>>>>> fb966e8b

        task_id2 = str(uuid.uuid4())
        queue_2 = 'queue_2'
        state2 = 'running'
<<<<<<< HEAD
        tags2 = ['random', 'tags']

        task_id3 = str(uuid.uuid4())
        queue_3 = 'queue_3'
        state3 = 'running'
        tags3 = ['random']

        TaskStatusManager.create_task_status(task_id1, queue_1, tags1, state1)
        TaskStatusManager.create_task_status(task_id2, queue_2, tags2, state2)
        TaskStatusManager.create_task_status(task_id3, queue_3, tags3, state3)

        # Validate for tags
        status, body = self.get('/v2/tasks/?tag=random&tag=tags')
        self.assertEqual(200, status)
        self.assertTrue(len(body) == 2)
        for task in body:
            if task['task_id'] == task_id1:
                self.assertEquals(task['state'], state1)
                self.assertEqual(task['queue'], queue_1)
                self.assertEqual(task['tags'], tags1)
            else:
                self.assertEquals(task['state'], state2)
                self.assertEqual(task['queue'], queue_2)
                self.assertEquals(task['tags'], tags2)

        # Negative test
        status, body = self.get('/v2/tasks/?tag=non_existent')
        self.assertEqual(200, status)
        self.assertTrue(len(body) == 0)
=======
        tags = ['random','tags']

        TaskStatusManager.create_task_status(task_id1, queue_1, tags, state1)
        TaskStatusManager.create_task_status(task_id2, queue_2, tags, state2)
        status, body = self.get('/v2/tasks/%s/' % task_id2)

        # Validate
        self.assertEqual(200, status)
        self.assertIsInstance(body, dict)
        self.assertEquals(body['state'], state2)
        self.assertEqual(body['queue'], queue_2)
        self.assertEquals(body['tags'], tags)

    def test_GET_celery_task_by_missing_id(self):
        """
        Test the GET() method to get a current task with given id.
        """
        # Populate a couple of task statuses
        task_id1 = str(uuid.uuid4())
        queue_1 = 'queue_1'
        state1 = 'waiting'
        tags = ['random', 'tags']

        TaskStatusManager.create_task_status(task_id1, queue_1, tags, state1)
        status, body = self.get('/v2/tasks/%s/' % str(uuid.uuid4()))

        # Validate
        self.assertEqual(404, status)
        self.assertIsInstance(body, dict)
        self.assertTrue('Task Not Found' in body['error_message'])
        self.assertTrue(task_id1 in body['error_message'])
>>>>>>> fb966e8b
<|MERGE_RESOLUTION|>--- conflicted
+++ resolved
@@ -65,7 +65,7 @@
         task_id2 = str(uuid.uuid4())
         queue_2 = 'queue_2'
         state2 = 'running'
-        tags = ['random','tags']
+        tags = ['random', 'tags']
 
         TaskStatusManager.create_task_status(task_id1, queue_1, tags, state1)
         TaskStatusManager.create_task_status(task_id2, queue_2, tags, state2)
@@ -73,7 +73,7 @@
 
         # Validate
         self.assertEqual(200, status)
-        self.assertTrue(len(body)== 2)
+        self.assertTrue(len(body) == 2)
         for task in body:
             if task['task_id'] == task_id1:
                 self.assertEquals(task['state'], state1)
@@ -83,7 +83,6 @@
                 self.assertEqual(task['queue'], queue_2)
         self.assertEquals(task['tags'], tags)
 
-<<<<<<< HEAD
     def test_GET_celery_tasks_by_tags(self):
         """
         Test the GET() method to get all current tasks.
@@ -93,21 +92,10 @@
         queue_1 = 'queue_1'
         state1 = 'waiting'
         tags1 = ['random', 'tags']
-=======
-    def test_GET_celery_task_by_id(self):
-        """
-        Test the GET() method to get a current task with given id.
-        """
-        # Populate a couple of task statuses
-        task_id1 = str(uuid.uuid4())
-        queue_1 = 'queue_1'
-        state1 = 'waiting'
->>>>>>> fb966e8b
 
         task_id2 = str(uuid.uuid4())
         queue_2 = 'queue_2'
         state2 = 'running'
-<<<<<<< HEAD
         tags2 = ['random', 'tags']
 
         task_id3 = str(uuid.uuid4())
@@ -137,7 +125,19 @@
         status, body = self.get('/v2/tasks/?tag=non_existent')
         self.assertEqual(200, status)
         self.assertTrue(len(body) == 0)
-=======
+
+    def test_GET_celery_task_by_id(self):
+        """
+        Test the GET() method to get a current task with given id.
+        """
+        # Populate a couple of task statuses
+        task_id1 = str(uuid.uuid4())
+        queue_1 = 'queue_1'
+        state1 = 'waiting'
+
+        task_id2 = str(uuid.uuid4())
+        queue_2 = 'queue_2'
+        state2 = 'running'
         tags = ['random','tags']
 
         TaskStatusManager.create_task_status(task_id1, queue_1, tags, state1)
@@ -168,5 +168,4 @@
         self.assertEqual(404, status)
         self.assertIsInstance(body, dict)
         self.assertTrue('Task Not Found' in body['error_message'])
-        self.assertTrue(task_id1 in body['error_message'])
->>>>>>> fb966e8b
+        self.assertTrue(task_id1 in body['error_message'])