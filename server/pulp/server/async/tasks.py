# -*- coding: utf-8 -*-
#
# Copyright © 2013 Red Hat, Inc.
#
# This software is licensed to you under the GNU General Public
# License as published by the Free Software Foundation; either version
# 2 of the License (GPLv2) or (at your option) any later version.
# There is NO WARRANTY for this software, express or implied,
# including the implied warranties of MERCHANTABILITY,
# NON-INFRINGEMENT, or FITNESS FOR A PARTICULAR PURPOSE. You should
# have received a copy of GPLv2 along with this software; if not, see
# http://www.gnu.org/licenses/old-licenses/gpl-2.0.txt.
from gettext import gettext as _
import random

from celery import chain, task, Task as CeleryTask
from celery.app import control

from pulp.server.async.celery_instance import celery


DEFAULT_CELERY_QUEUE = 'celery'
RESOURCE_MANAGER_QUEUE = 'resource_manager'


controller = control.Control(app=celery)
# The singleton ResourceManager will be stored here when and if it is instantiated. Only one worker
# should do this.
_resource_manager = None


class NoAvailableQueues(Exception):
    """
    This Exception is raised by ResourceManager._get_workers_available_queue_stats() if the given
    worker does not have any available queues for reserved work. It can also be raised by
    ResourceManager._get_available_queue() if no queues can be found in the system.
    """
    pass


class ResourceManager(object):
    """
    Do not instantiate this object yourself! It must be a singleton. You can get the singleton
    instance from the _get_resource_manager() function. Also, do not use the ResourceManager
    directly unless you have thought about what you are doing very carefully. You should generally
    only use the _reserve_resource() and _queue_release_resource() functions from this module
    instead of the ResourceManager's methods.

    The ResourceManager exists to help ensure that tasks that need to happen sequentially do not get
    processed in parallel. It is important that this class be a singleton across the entire Pulp
    installation, which can only be guaranteed if only one Celery worker is subscribed to work on
    tasks in the special named queue, RESOURCE_MANAGER_QUEUE, and that Celery worker has its
    concurrency set to 1.
    """
<<<<<<< HEAD
    def apply_async(self, *args, **kwargs):
        """
        A wrapper around the Celery apply_async method. It allows us to accept a few more
        parameters than Celery does for our own purposes, listed below.

        :param tags:        A list of tags (strings) to place onto the task, used for searching for
                            tasks by tag
        :type  tags:        list
        :return:            An AsyncResult instance as returned by Celery's apply_async
        :rtype:             celery.result.AsyncResult
        """
        tags = kwargs.pop('tags', [])

        return super(Task, self).apply_async(*args, **kwargs)

=======
    def __init__(self):
        """
        Do not instantiate this object yourself! It must be a singleton. You can get the singleton
        instance from the _get_resource_manager() function.

        Inspect the existing workers and the queues they are subscribed to. This information will be
        used to initialize the ResourceManager's state tables that it will use to route reserved
        tasks to the appropriate queues.
        """
        # Map available queue names to their current loads
        self._available_queue_task_counts = {}
        # Map worker names to a list of reserved task queues that they are assigned to
        self._worker_queues = {}
        # Map resource_ids to the queue they are supposed to go to, and the number of tasks that
        # are in that queue that will lock the resource
        self._resource_map = {}

        # Inspect the available workers to build our state variables
        active_queues = controller.inspect().active_queues()
        for worker, queues in active_queues.items():
            self._worker_queues[worker] = []
            for queue in queues:
                # If the queue in question is not the normal celery queue or the special resource
                # manager queue, it is assumed to be a reserved instance queue
                if queue['name'] not in [DEFAULT_CELERY_QUEUE, RESOURCE_MANAGER_QUEUE]:
                    self._available_queue_task_counts[queue['name']] = 0
                    self._worker_queues[worker].append(queue['name'])
            # If the worker doesn't have any reserved task queues, let's remove it from our worker
            # table
            if self._worker_queues[worker] == []:
                del self._worker_queues[worker]

    def release_resource(self, resource_id):
        """
        When a resource-reserving task is complete, this method must be called with the
        resource_id so that the ResourceManager knows when it is safe to unmap a resource_id from
        its given queue name.

        :param resource_id: The resource that is no longer in use
        :type  resource_id: basestring
        """
        try:
            self._resource_map[resource_id]['task_count'] -= 1
            # Let's keep from going negative on our queue task counts. This could happen if the
            # ResourceManager is restarted when the queue lengths were non-zero, since it
            # initializes the queue counts to 0.
            if self._available_queue_task_counts[self._resource_map[resource_id]['queue']]:
                self._available_queue_task_counts[self._resource_map[resource_id]['queue']] -= 1

            if not self._resource_map[resource_id]['task_count']:
                del self._resource_map[resource_id]
        except KeyError:
            # If we are asked to release a resource that we don't have reserved, it is weird, but we
            # don't want to raise an Exception about it because our state does have that resource
            # unreserved. This could happen, for example, if the ResourceManager is restarted while
            # there is already work in queues.
            pass

    def reserve_resource(self, resource_id):
        """
        Return the name of a Celery queue that can be used to queue tasks that use the given
        resource_id.

        :param resource_id: The ID of the resource that the caller wishes to process in a job queue
        :type  resource_id: basestring
        :return:            The name of a Celery queue that the task that wishes to use the given
                            resource_id should be queued inside of.
        :rtype:             basestring
        """
        if resource_id in self._resource_map:
            self._resource_map[resource_id]['task_count'] += 1
            queue = self._resource_map[resource_id]['queue']
        else:
            queue = self._get_available_queue()
            self._resource_map[resource_id] = {'queue': queue, 'task_count': 1}

        self._available_queue_task_counts[queue] += 1
        return queue

    def _get_available_queue(self):
        """
        Find the worker with the fewest assigned tasks, and return a queue name that is assigned to
        that worker.

        :return: The name of an available queue
        :rtype:  basestring
        """
        least_busy_worker_task_count = None
        least_busy_worker_queue = None
        # We want to consider the workers in a random order, so that we don't always choose the same
        # workers when there is a tie for the least busy worker.
        workers = self._worker_queues.keys()
        random.shuffle(workers)
        # Loop over our available workers, comparing them to find the least busy one
        for worker in workers:
            try:
                stats = self._get_workers_available_queue_stats(worker)
            except NoAvailableQueues:
                # If this worker doesn't have any available queues, let's continue
                continue
            # If this worker is less busy than the least busy one we've found so far, or if it's the
            # first worker we've found with an available queue, mark it.
            if stats['num_tasks'] < least_busy_worker_task_count \
                    or least_busy_worker_task_count is None:
                least_busy_worker_task_count = stats['num_tasks']
                least_busy_worker_queue = stats['least_busy_queue']

        if least_busy_worker_queue is None:
            msg = _('There are no available queues in the system for reserved task work.')
            raise NoAvailableQueues(msg)
        return least_busy_worker_queue

    def _get_workers_available_queue_stats(self, worker):
        """
        Given a worker's name, find out how many tasks are assigned to it by considering the queues
        it's assigned to work on that are also in our self._available_queue_task_counts table.
        Return a dictionary that includes the total number of tasks found in the workers available
        queues, as well as the name of its least busy queue. These are indexed by 'num_tasks' and
        'least_busy_queue', respectively.

        :param worker: The name of the worker we need a task count for
        :type  worker: basestring
        :return:       A dictionary with two keys. 'least_busy_queue' indexes a string naming the
                       worker's least busy queue name. 'num_tasks' indexes an int measuring the
                       total tasks across all available queues assigned to the worker.
        :rtype:        dict
        """
        return_value = {'least_busy_queue': None, 'num_tasks': 0}
        least_busy_queue_task_count = None

        for queue in self._worker_queues[worker]:
            # Inspect each queue for the worker, checking to see if it is in our available_queues
            # structure. If it is, compare it to the least busy queue we've found so far and also
            # increment the num_tasks for this worker. If this is the least_busy queue we've seen so
            # far, remember it.
            if queue in self._available_queue_task_counts.keys():
                return_value['num_tasks'] += self._available_queue_task_counts[queue]
                if self._available_queue_task_counts[queue] < least_busy_queue_task_count \
                        or least_busy_queue_task_count is None:
                    least_busy_queue_task_count = self._available_queue_task_counts[queue]
                    return_value['least_busy_queue'] = queue
        if return_value['least_busy_queue'] is None:
            msg = _('The worker %(w)s does not have any available reserved queues.')
            msg = msg % {'w': worker}
            raise NoAvailableQueues(msg)
        return return_value


def _get_resource_manager():
    """
    We need the ResourceManager to be a singleton, since it needs to keep track of which resources
    are assigned to which queues, and which queues are assigned to which workers. This function
    helps us to achieve the singleton instance for this process, as it checks to see if there is
    already a ResourceManager instance in this module, and returns it if there is. If there is not,
    it instantiates one, assigns it to the module, and then returns it. If you need a
    ResourceManager instance, you should always use this function.

    :return: A ResourceManager instance
    :rtype:  pulp.server.async.tasks.ResourceManager
    """
    global _resource_manager
    if _resource_manager is None:
        _resource_manager = ResourceManager()
    return _resource_manager


@task
def _queue_release_resource(resource_id):
    """
    This function will queue the _release_resource() task in the ResourceManager's queue for the
    given resource_id. It is necessary to have this function in addition to the _release_resource()
    function because we typically do not want to queue the _release_resource() task until the task
    that is using the resource is finished. Therefore, when queuing a function that reserves a
    resource, you should always queue a call to this function after it, and it is important that you
    queue this task in the same queue that the resource reserving task is being performed in so that
    it happens afterwards. You should not queue the _release_resource() task yourself. It is also
    important that you do not use the ResourceManager itself for releasing resources.

    :param resource_id: The resource_id that you wish to release with the ResourceManager singleton
    :type  resource_id: basestring
    """
    _release_resource.apply_async(args=(resource_id,), queue=RESOURCE_MANAGER_QUEUE)


@task
def _release_resource(resource_id):
    """
    Do not queue this task yourself, but always use the _queue_release_resource() task instead.
    Please see the docblock on that function for an explanation.

    This Task will call the release_resource() method on the singleton ResourceManager instance with
    the given resource_id.

    :param resource_id: The resource_id that you wish to release with the ResourceManager singleton
    :type  resource_id: basestring
    """
    _get_resource_manager().release_resource(resource_id)


@task
def _reserve_resource(resource_id):
    """
    When you wish you queue a task that needs to reserve a resource, you should make a call to this
    function() first, queueing it in the RESOURCE_MANAGER_QUEUE. The ResourceManager will return the
    name of the queue you should put your task in.

    Please be sure to also add a task to run _queue_release_resource() in the same queue name that
    this function returns to you. It is important that _release_resource() is called after your task
    is completed, regardless of whether your task completes successfully or not.

    :param resource_id: The name of the resource you wish to reserve for your task. The
                        ResourceManager will ensure that no other tasks that want that same
                        reservation will run concurrently with yours.
    :type  resource_id: basestring
    :return:            The name of a queue that you should put your task in
    :rtype:             basestring
    """
    return _get_resource_manager().reserve_resource(resource_id)


class ReservedTask(object):
>>>>>>> 4a8981bd
    def apply_async_with_reservation(self, resource_id, *args, **kwargs):
        """
        This method allows the caller to schedule the ReservedTask to run asynchronously just like
        Celery's apply_async(), while also making the named resource. No two tasks that claim the
        same resource reservation can execute concurrently.

        For a list of parameters accepted by the *args and **kwargs parameters, please see the
        docblock for the apply_async() method.

        :param resource_id: A string that identifies some named resource, guaranteeing that only one
                            task reserving this same string can happen at a time.
        :type  resource_id: basestring
        :param tags:        A list of tags (strings) to place onto the task, used for searching for
                            tasks by tag
        :type  tags:        list
        :return:            An AsyncResult instance as returned by Celery's apply_async
        :rtype:             celery.result.AsyncResult
        """
        queue = _reserve_resource.apply_async((resource_id,), queue=RESOURCE_MANAGER_QUEUE).get()

        kwargs['queue'] = queue

        async_result = self.apply_async(*args, **kwargs)
        _queue_release_resource.apply_async((resource_id,), queue=queue)

        return async_result


class Chain(chain, ReservedTask):
    """
    This is a custom Pulp subclass of the Celery chain class. It allows us to inject resource
    locking behaviors into the Chain.
    """
    pass


class Task(CeleryTask, ReservedTask):
    """
    This is a custom Pulp subclass of the Celery Task object. It allows us to inject some custom
    behavior into each Pulp task, including management of resource locking.
    """
    pass


def cancel(task_id):
    """
    Cancel the task that is represented by the given task_id.

    :param task_id: The ID of the task you wish to cancel
    :type  task_id: basestring
    """
    controller.revoke(task_id, terminate=True)<|MERGE_RESOLUTION|>--- conflicted
+++ resolved
@@ -52,23 +52,6 @@
     tasks in the special named queue, RESOURCE_MANAGER_QUEUE, and that Celery worker has its
     concurrency set to 1.
     """
-<<<<<<< HEAD
-    def apply_async(self, *args, **kwargs):
-        """
-        A wrapper around the Celery apply_async method. It allows us to accept a few more
-        parameters than Celery does for our own purposes, listed below.
-
-        :param tags:        A list of tags (strings) to place onto the task, used for searching for
-                            tasks by tag
-        :type  tags:        list
-        :return:            An AsyncResult instance as returned by Celery's apply_async
-        :rtype:             celery.result.AsyncResult
-        """
-        tags = kwargs.pop('tags', [])
-
-        return super(Task, self).apply_async(*args, **kwargs)
-
-=======
     def __init__(self):
         """
         Do not instantiate this object yourself! It must be a singleton. You can get the singleton
@@ -290,7 +273,6 @@
 
 
 class ReservedTask(object):
->>>>>>> 4a8981bd
     def apply_async_with_reservation(self, resource_id, *args, **kwargs):
         """
         This method allows the caller to schedule the ReservedTask to run asynchronously just like
@@ -332,7 +314,20 @@
     This is a custom Pulp subclass of the Celery Task object. It allows us to inject some custom
     behavior into each Pulp task, including management of resource locking.
     """
-    pass
+    def apply_async(self, *args, **kwargs):
+        """
+        A wrapper around the Celery apply_async method. It allows us to accept a few more
+        parameters than Celery does for our own purposes, listed below.
+
+        :param tags:        A list of tags (strings) to place onto the task, used for searching for
+                            tasks by tag
+        :type  tags:        list
+        :return:            An AsyncResult instance as returned by Celery's apply_async
+        :rtype:             celery.result.AsyncResult
+        """
+        tags = kwargs.pop('tags', [])
+
+        return super(Task, self).apply_async(*args, **kwargs)
 
 
 def cancel(task_id):
