#!/usr/bin/python
#
# Copyright (c) 2011 Red Hat, Inc.
#
#
# This software is licensed to you under the GNU General Public
# License as published by the Free Software Foundation; either version
# 2 of the License (GPLv2) or (at your option) any later version.
# There is NO WARRANTY for this software, express or implied,
# including the implied warranties of MERCHANTABILITY,
# NON-INFRINGEMENT, or FITNESS FOR A PARTICULAR PURPOSE. You should
# have received a copy of GPLv2 along with this software; if not, see
# http://www.gnu.org/licenses/old-licenses/gpl-2.0.txt.

#
# Contains mock agent content handlers.
#

import os
import shutil

from pulp.agent.lib.report import *


PACKAGE = 'test.handlers'

#
# Handlers to be deployed for loader testing
#

# -- Mock RPM Handler --------------------------------------------------------------------

RPM = dict(
name='rpm',
descriptor="""
[main]
enabled=1

[types]
system=Linux
content=rpm
bind=yum

[rpm]
class=RpmHandler
xxx=hello
yyy=world

[yum]
class=YumHandler

[Linux]
class=LinuxHandler
""",
handler=
"""
from pulp.agent.lib.handler import *
from pulp.agent.lib.report import *
from pulp.agent.lib.conduit import *

class RpmHandler(ContentHandler):

  def install(self, conduit, units, options):
    assert(self.cfg['xxx'] == 'hello')
    assert(self.cfg['yyy'] == 'world')
    assert(isinstance(conduit, Conduit))
    assert(isinstance(units, list))
    assert(isinstance(options, dict))
    report = HandlerReport()
    report.set_succeeded({}, len(units))
    return report

  def update(self, conduit, units, options):
    assert(isinstance(conduit, Conduit))
    assert(isinstance(units, list))
    assert(isinstance(options, dict))
    report = HandlerReport()
    report.set_succeeded({}, len(units))
    return report

  def uninstall(self, conduit, units, options):
    assert(isinstance(conduit, Conduit))
    assert(isinstance(units, list))
    assert(isinstance(options, dict))
    report = HandlerReport()
    report.set_succeeded({}, len(units))
    return report

  def profile(self, conduit):
    assert(isinstance(conduit, Conduit))
    return ProfileReport()

class YumHandler(BindHandler):

  def bind(self, conduit, binding, options):
    assert(isinstance(conduit, Conduit))
    assert(isinstance(binding, dict))
    assert(isinstance(options, dict))
    assert('repo_id' in binding)
    assert('details' in binding)
    report = BindReport(binding['repo_id'])
    report.set_succeeded({}, 1)
    return report

  def unbind(self, conduit, repo_id, options):
    assert(isinstance(conduit, Conduit))
    assert(isinstance(repo_id, str))
    assert(isinstance(options, dict))
    report = BindReport(repo_id)
    report.set_succeeded({}, 1)
    return report

  def clean(self, conduit):
    assert(isinstance(conduit, Conduit))
    report = CleanReport()
    report.set_succeeded({}, 1)
    return report

class LinuxHandler(SystemHandler):

  def reboot(self, conduit, options):
    assert(isinstance(conduit, Conduit))
    assert(isinstance(options, dict))
    report = RebootReport()
    report.set_succeeded()
    return report
""")


# -- Mock SRPM Handler -------------------------------------------------------------------
# note: loading into site-packages

SRPM = dict(
name='srpm',
descriptor="""
[main]
enabled=1

[types]
content=srpm

[srpm]
class=%s.srpm.SRpmHandler

""" % PACKAGE,
handler=
"""
from pulp.agent.lib.handler import *
from pulp.agent.lib.report import *
from pulp.agent.lib.conduit import *

class SRpmHandler(ContentHandler):

  def install(self, conduit, units, options):
    assert(isinstance(conduit, Conduit))
    assert(isinstance(units, list))
    assert(isinstance(options, dict))
    report = HandlerReport()
    report.succeeded({}, len(units))
    return report

  def update(self, conduit, units, options):
    assert(isinstance(conduit, Conduit))
    assert(isinstance(units, list))
    assert(isinstance(options, dict))
    report = HandlerReport()
    report.succeeded({}, len(units))
    return report

  def uninstall(self, conduit, units, options):
    assert(isinstance(conduit, Conduit))
    assert(isinstance(units, list))
    assert(isinstance(options, dict))
    report = HandlerReport()
    report.succeeded({}, len(units))
    return report
""",
site_packages=True)

# -- Mock (section missing) Handler ------------------------------------------------------

SECTION_MISSING = dict(
name='Test-section-not-found',
descriptor="""
[main]
enabled=1

[types]
content=puppet
""",
handler="""
class A: pass
""")


# -- Mock (class not defined) Handler ----------------------------------------------------

NO_MODULE = dict(
    name='Test-class-property-missing',
    descriptor="""
[main]
enabled=1
[types]
content=puppet
[puppet]
foo=bar
""",
handler="""
class A: pass
""")

# -- Mock (class not found) Handler ----------------------------------------------------

CLASS_NDEF = dict(
name='Test-class-not-found',
descriptor="""
[main]
enabled=1
[types]
content=something
[something]
class=Something
""")

#
# Mock Deployer
#

class MockDeployer:

    ROOT = '/tmp/pulp-test'
    CONF_D = os.path.join(ROOT, 'etc/agent/handler')
    PATH = os.path.join(ROOT, 'usr/lib/agent/handler')
    SITE_PACKAGES = os.path.join(ROOT, 'site-packages')

    def deploy(self):
        for path in (self.CONF_D, self.PATH, self.SITE_PACKAGES):
            shutil.rmtree(path, ignore_errors=True)
            os.makedirs(path)
        self.build_site_packages()
        sys.path.insert(0, self.SITE_PACKAGES)
        for handler in (RPM, SRPM, SECTION_MISSING, CLASS_NDEF, NO_MODULE):
            self.__deploy(handler)
        print 'deployed'

    def clean(self):
        shutil.rmtree(self.ROOT, ignore_errors=True)

    def __deploy(self, handler):
        name = handler['name']
        descriptor = handler['descriptor']
        fn = '.'.join((name, 'conf'))
        path = os.path.join(self.CONF_D, fn)
        # deploy descriptor
        f = open(path, 'w')
        f.write(descriptor)
        f.close()
        # deploy module (if defined)
        mod = handler.get('handler')
        if not mod:
            return
        fn = '.'.join((name, 'py'))
        if handler.get('site_packages', False):
            pkgpath = os.path.join(*PACKAGE.split('.'))
            rootdir = os.path.join(self.SITE_PACKAGES, pkgpath)
        else:
            rootdir = self.PATH
        path = os.path.join(rootdir, fn)
        f = open(path, 'w')
<<<<<<< HEAD
        f.write(mod)
        f.close()

    def build_site_packages(self):
        history = [self.SITE_PACKAGES]
        for p in PACKAGE.split('.'):
            history.append(p)
            pkgdir = os.path.join(*history)
            os.makedirs(pkgdir)
            path = os.path.join(pkgdir, '__init__.py')
            f = open(path, 'w')
            f.write('# package:%s' % p)
            f.close()
=======
        f.write(handler['handler'])
        f.close()
>>>>>>> 9250a180
<|MERGE_RESOLUTION|>--- conflicted
+++ resolved
@@ -267,7 +267,6 @@
             rootdir = self.PATH
         path = os.path.join(rootdir, fn)
         f = open(path, 'w')
-<<<<<<< HEAD
         f.write(mod)
         f.close()
 
@@ -280,8 +279,4 @@
             path = os.path.join(pkgdir, '__init__.py')
             f = open(path, 'w')
             f.write('# package:%s' % p)
-            f.close()
-=======
-        f.write(handler['handler'])
-        f.close()
->>>>>>> 9250a180
+            f.close()