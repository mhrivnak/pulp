<<<<<<< HEAD
# The pulp server configuration
#
# host:
#   The pulp server hostname
# port:
#   The port providing the RESTful API
# rsa_pub:
#   The pulp server public key used for authentication.
# api_prefix:
#   The REST API prefix.
# verify_ssl:
#   Set this to False to configure the client not to verify that the server's SSL cert is signed by
#   a trusted authority
# ca_path:
#   This is a path to a directory of trusted CA certificates.

[server]
# host:
# port: 443
# api_prefix: /pulp/api
# verify_ssl: True
# ca_path: '/etc/pki/tls/certs/'
# upload_chunk_size: 1048576
=======
[server]
host = localhost.localdomain
port = 443
api_prefix = /pulp/api
# Set this to False to configure pulp-admin not to verify that the server's SSL cert is signed by a
# trusted authority.
# WARNING: Setting this to False is not safe if you wish to use Pulp with real passwords or
#          any other private information. It is strongly recommended to keep this set to True, and
#          to use certificates that are signed by a trusted authority on the web server that serves
#          Pulp.
verify_ssl = True
# This is a path to a file of concatenated trusted CA certificates, or to a directory of trusted CA
# certificates (with openssl-style hashed symlinks, one certificate per file).
ca_path = /etc/pki/tls/certs/ca-bundle.crt
>>>>>>> bf250124


# Client settings.
#
# role: The client role.

[client]
# role: admin


# The location of resources on the file system.
#
# extensions_dir:
#   The location of admin client extensions.
# id_cert_dir:
#   The location of the directory where the Pulp user ID certificate is stored.
# id_cert_filename:
#   The name of the file containing the PEM encoded client private key and X.509
#   certificate. This file is downloaded and stored here during login.
# upload_working_dir:
#   Directory where status files for in progress uploads will be stored

[filesystem]
# extensions_dir: /usr/lib/pulp/admin/extensions
# id_cert_dir: ~/.pulp
# id_cert_filename: user-cert.pem
# upload_working_dir: ~/.pulp/uploads


# Client logging.
#
# filename:
#   The location of the admin client log file.
# call_log_filename:
#   If present, the raw REST responses will be logged to the given file.

[logging]
# filename: ~/.pulp/admin.log
# call_log_filename: ~/.pulp/server_calls.log


# Admin client output.
#
# poll_frequency_in_seconds:
#   Number of seconds between requests for any operation that repeatedly polls
#   the server for data.
# enable_color:
#   Set this to false to disable all color escape sequences
# wrap_to_terminal:
#   If wrap_to_terminal is true, any text wrapping will use the current width of
#   the terminal. If false, the value in wrap_width is used.
# wrap_width:
#   The number of characters written before wrapping to the next line.

[output]
# poll_frequency_in_seconds: 1
# enable_color: true
# wrap_to_terminal: false
# wrap_width: 80<|MERGE_RESOLUTION|>--- conflicted
+++ resolved
@@ -1,4 +1,3 @@
-<<<<<<< HEAD
 # The pulp server configuration
 #
 # host:
@@ -12,32 +11,21 @@
 # verify_ssl:
 #   Set this to False to configure the client not to verify that the server's SSL cert is signed by
 #   a trusted authority
+#   WARNING: Setting this to False is not safe if you wish to use Pulp with real passwords or
+#            any other private information. It is strongly recommended to keep this set to True, and
+#            to use certificates that are signed by a trusted authority on the web server that
+#            serves Pulp.
 # ca_path:
-#   This is a path to a directory of trusted CA certificates.
+#   This is a path to a file of concatenated trusted CA certificates, or to a directory of trusted
+#   CA certificates (with openssl-style hashed symlinks, one certificate per file).
 
 [server]
 # host:
 # port: 443
 # api_prefix: /pulp/api
 # verify_ssl: True
-# ca_path: '/etc/pki/tls/certs/'
+# ca_path: '/etc/pki/tls/certs/ca-bundle.crt'
 # upload_chunk_size: 1048576
-=======
-[server]
-host = localhost.localdomain
-port = 443
-api_prefix = /pulp/api
-# Set this to False to configure pulp-admin not to verify that the server's SSL cert is signed by a
-# trusted authority.
-# WARNING: Setting this to False is not safe if you wish to use Pulp with real passwords or
-#          any other private information. It is strongly recommended to keep this set to True, and
-#          to use certificates that are signed by a trusted authority on the web server that serves
-#          Pulp.
-verify_ssl = True
-# This is a path to a file of concatenated trusted CA certificates, or to a directory of trusted CA
-# certificates (with openssl-style hashed symlinks, one certificate per file).
-ca_path = /etc/pki/tls/certs/ca-bundle.crt
->>>>>>> bf250124
 
 
 # Client settings.
