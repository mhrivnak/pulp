--- conflicted
+++ resolved
@@ -155,13 +155,10 @@
     def test_repo_packages(self):
         repo = self.rapi.create('some-id','some name', \
             'i386', 'yum:http://example.com')
-<<<<<<< HEAD
-        package = Package(repo.id, 'test_repo_packages')
-        repo.packages[package["packageid"]] = package
-=======
-        package = Package('test_repo_packages','test package')
-        repo['packages'][package["packageid"]] = package
->>>>>>> 29132584
+        pv = self.create_package_version('test_repo_packages')
+        # package = PackageVersion('test_repo_packages','test package')
+        self.rapi.add_package_version(repo["id"], pv)
+        # repo['packages'][package["packageid"]] = package
         self.rapi.update(repo)
         
         found = self.rapi.repository('some-id')
@@ -174,15 +171,11 @@
             'i386', 'yum:http://example.com')
         pkggroup = PackageGroup('test-group-id', 'test-group-name', 
                 'test-group-description')
-<<<<<<< HEAD
-        pkggroup.default_package_names.append("test-package-id")
-        repo.packagegroups[pkggroup["id"]] = pkggroup
-=======
         package = Package('test_repo_packages','test package')
         pkggroup.default_package_names.append(package["packageid"])
-        repo['packagegroups'][pkggroup["groupid"]] = pkggroup
+        repo['packagegroups'][pkggroup["id"]] = pkggroup
         repo['packages'][package["packageid"]] = package
->>>>>>> 29132584
+        
         self.rapi.update(repo)
         
         found = self.rapi.repository('some-id')
@@ -197,16 +190,9 @@
         pkggroup.default_package_names.append("test-package-name")
         ctg = PackageGroupCategory('test-group-cat-id', 'test-group-cat-name',
                 'test-group-cat-description')
-<<<<<<< HEAD
-        ctg['packagegroupids'] = pkggroup['id']
-        repo['packagegroupcategories'][ctg['id']] = ctg
-        repo['packagegroups'][pkggroup['id']] = pkggroup
-=======
         ctg.packagegroupids = pkggroup.id
-        repo['packagegroupcategories'][ctg.categoryid] = ctg
-        repo['packagegroups'][pkggroup.groupid] = pkggroup
-        repo['packages'][package["packageid"]] = package
->>>>>>> 29132584
+        repo['packagegroupcategories'][ctg.id] = ctg
+        repo['packagegroups'][pkggroup.id] = pkggroup
         self.rapi.update(repo)
         
         found = self.rapi.repository('some-id_pkg_group_categories')
@@ -249,12 +235,8 @@
         #TODO: The consumer model/api needs to be updated, it's not setup to handle
         #       tracking a packageversion
         for i in range(10):
-<<<<<<< HEAD
-            c.packageids.append(test_pkg_name)
-=======
             package = Package(random_string(), random_string())
             c.packageids.append(package["packageid"])
->>>>>>> 29132584
         self.capi.update(c)
         
         found = self.capi.consumerswithpackage('some-invalid-id')
@@ -288,16 +270,9 @@
         repo_a = self.rapi.create(repo_name_a,'some name', 'x86_64', 
                                   'local:file://%s' % datadir_a)
         repo_b = self.rapi.create(repo_name_b,'some name', 'x86_64', 
-<<<<<<< HEAD
                                 'local:file://%s' % datadir_b)
         self.rapi.sync(repo_a["id"])
         self.rapi.sync(repo_b["id"])
-=======
-                                  'local:file://%s' % datadir_b)
-        self.rapi.sync(repo_a.id)
-        self.rapi.sync(repo_b.id)
-
->>>>>>> 29132584
         # Look up each repo from API
         found_a = self.rapi.repository(repo_a.id)
         found_b = self.rapi.repository(repo_b.id)
@@ -315,17 +290,9 @@
         pkgVerB = found_b["packages"][test_pkg_name][0]
         for key in ['epoch', 'version', 'release', 'arch', 'filename', 'name']:
             assert (pkgVerA[key] == pkgVerB[key])
-<<<<<<< HEAD
-        #Ensure checksums are not equal
-        print "pkgVerA = %s" % (pkgVerA)
-        print "pkgVerB = %s" % (pkgVerB)
-        assert (pkgVerA['checksum'] != pkgVerB['checksum'])
-=======
-
         #TODO:
         # Add test to compare checksum when it's implemented in PackageVersion
         # verify the checksums are different
->>>>>>> 29132584
 
     def test_sync_two_repos_share_common_package(self):
         """
@@ -401,6 +368,21 @@
         p = packages.values()[0]
         assert(p != None)
         # versions = p['versions']
+        
+    def create_package_version(self, name): 
+        test_pkg_name = name
+        test_epoch = "1"
+        test_version = "1.2.3"
+        test_release = "1.el5"
+        test_arch = "x86_64"
+        test_description = "test description text"
+        test_checksum_type = "sha256"
+        test_checksum = "9d05cc3dbdc94150966f66d76488a3ed34811226735e56dc3e7a721de194b42e"
+        test_filename = "test-filename-1.2.3-1.el5.x86_64.rpm"
+        pv = self.pvapi.create(name=test_pkg_name, epoch=test_epoch, version=test_version, 
+                release=test_release, arch=test_arch, description=test_description, 
+                checksum_type="sha256", checksum=test_checksum, filename=test_filename)
+        return pv
         
     def test_package_versions(self):
         repo = self.rapi.create('some-id','some name',
