--- conflicted
+++ resolved
@@ -11,33 +11,25 @@
 # have received a copy of GPLv2 along with this software; if not, see
 # http://www.gnu.org/licenses/old-licenses/gpl-2.0.txt.
 
-<<<<<<< HEAD
 import os
+
+from gettext import gettext as _
+
+from pulp_rpm.common import ids
 
 from pulp.client.commands.repo import (cudl, group, sync_publish, upload)
 from pulp.client.upload import manager as upload_lib
 
-from pulp_rpm.extension.admin import (contents, copy, publish, remove, repo,
+from pulp_rpm.extension.admin import (contents, copy, export, remove, repo,
                                       status, structure, sync_schedules)
 from pulp_rpm.extension.admin.upload import (category, errata, package)
 from pulp_rpm.extension.admin.upload import group as package_group
-
-=======
-from gettext import gettext as _
-
-from pulp.client.commands.repo import cudl, group, sync_publish, upload
-
-from pulp_rpm.extension.admin import (contents, copy, export, remove, repo, status,
-                                      structure, sync_schedules)
-from pulp_rpm.common import ids
 
 # -- constants -----------------------------------------------------------------
 
 DESC_EXPORT_STATUS = _('displays the status of a running ISO export of a repository')
 
 # ------------------------------------------------------------------------------
-
->>>>>>> 12bbbf11
 
 def initialize(context):
     structure.ensure_repo_structure(context.cli)
@@ -98,10 +90,6 @@
     sync_section.add_command(sync_publish.SyncStatusCommand(context, renderer))
 
     publish_section = structure.repo_publish_section(context.cli)
-<<<<<<< HEAD
-    publish_section.add_command(publish.RpmRunPublishCommand(context))
-    publish_section.add_command(publish.PublishStatusCommand(context, renderer))
-=======
     renderer = status.RpmStatusRenderer(context)
     distributor_id = ids.TYPE_ID_DISTRIBUTOR_YUM
     publish_section.add_command(sync_publish.RunPublishRepositoryCommand(context, renderer, distributor_id))
@@ -111,7 +99,6 @@
     renderer = status.RpmIsoStatusRenderer(context)
     export_section.add_command(export.RpmIsoExportCommand(context))
     export_section.add_command(sync_publish.PublishStatusCommand(context, renderer, description=DESC_EXPORT_STATUS))
->>>>>>> 12bbbf11
 
     sync_schedules_section = structure.repo_sync_schedules_section(context.cli)
     sync_schedules_section.add_command(sync_schedules.RpmCreateScheduleCommand(context))
