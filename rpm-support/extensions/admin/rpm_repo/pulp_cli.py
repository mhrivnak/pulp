# -*- coding: utf-8 -*-
#
# Copyright © 2012 Red Hat, Inc.
#
# This software is licensed to you under the GNU General Public
# License as published by the Free Software Foundation; either version
# 2 of the License (GPLv2) or (at your option) any later version.
# There is NO WARRANTY for this software, express or implied,
# including the implied warranties of MERCHANTABILITY,
# NON-INFRINGEMENT, or FITNESS FOR A PARTICULAR PURPOSE. You should
# have received a copy of GPLv2 along with this software; if not, see
# http://www.gnu.org/licenses/old-licenses/gpl-2.0.txt.

import os

from gettext import gettext as _

from pulp_rpm.common import ids

from pulp.client.commands.repo import cudl, sync_publish, upload
from pulp.client.upload import manager as upload_lib

<<<<<<< HEAD
from pulp_rpm.extension.admin import (contents, copy, export, remove, repo,
                                      status, structure, sync_schedules)
from pulp_rpm.extension.admin.upload import (category, errata, package)
from pulp_rpm.extension.admin.upload import group as package_group
=======
DISTRIBUTOR_CONFIG_KEYS = [
    ('relative_url', 'relative_url'),
    ('http', 'serve_http'),
    ('https', 'serve_https'),
    ('gpgkey', 'gpg_key'),
    ('checksum_type', 'checksum_type'),
    ('auth_ca', 'auth_ca'),
    ('auth_cert', 'auth_cert'),
    ('https_ca', 'host_ca'),
    ('skip', 'skip'),
]
>>>>>>> c7c4eec6

# -- constants -----------------------------------------------------------------

DESC_EXPORT_STATUS = _('displays the status of a running ISO export of a repository')

# ------------------------------------------------------------------------------

def initialize(context):
<<<<<<< HEAD
    structure.ensure_repo_structure(context.cli)
    upload_manager = _upload_manager(context)

    repo_section = structure.repo_section(context.cli)
    repo_section.add_command(repo.RpmRepoCreateCommand(context))
    repo_section.add_command(repo.RpmRepoUpdateCommand(context))
    repo_section.add_command(cudl.DeleteRepositoryCommand(context))
    repo_section.add_command(repo.RpmRepoListCommand(context))
    repo_section.add_command(repo.RpmRepoSearchCommand(context))

    copy_section = structure.repo_copy_section(context.cli)
    copy_section.add_command(copy.RpmCopyCommand(context))
    copy_section.add_command(copy.SrpmCopyCommand(context))
    copy_section.add_command(copy.DrpmCopyCommand(context))

    remove_section = structure.repo_remove_section(context.cli)
    remove_section.add_command(remove.RpmRemoveCommand(context))
    remove_section.add_command(remove.SrpmRemoveCommand(context))
    remove_section.add_command(remove.DrpmRemoveCommand(context))
    remove_section.add_command(remove.ErrataRemoveCommand(context))
    remove_section.add_command(remove.PackageGroupRemoveCommand(context))
    remove_section.add_command(remove.PackageCategoryRemoveCommand(context))

    contents_section = structure.repo_contents_section(context.cli)
    contents_section.add_command(contents.SearchRpmsCommand(context))
    contents_section.add_command(contents.SearchDrpmsCommand(context))
    contents_section.add_command(contents.SearchSrpmsCommand(context))
    contents_section.add_command(contents.SearchPackageGroupsCommand(context))
    contents_section.add_command(contents.SearchPackageCategoriesCommand(context))
    contents_section.add_command(contents.SearchDistributionsCommand(context))
    contents_section.add_command(contents.SearchErrataCommand(context))

    uploads_section = structure.repo_uploads_section(context.cli)
    uploads_section.add_command(package.CreateRpmCommand(context, upload_manager))
    uploads_section.add_command(errata.CreateErratumCommand(context, upload_manager))
    uploads_section.add_command(package_group.CreatePackageGroupCommand(context, upload_manager))
    uploads_section.add_command(category.CreatePackageCategoryCommand(context, upload_manager))
    uploads_section.add_command(upload.ResumeCommand(context, upload_manager))
    uploads_section.add_command(upload.CancelCommand(context, upload_manager))
    uploads_section.add_command(upload.ListCommand(context, upload_manager))

    sync_section = structure.repo_sync_section(context.cli)
    renderer = status.RpmStatusRenderer(context)
    sync_section.add_command(sync_publish.RunSyncRepositoryCommand(context, renderer))
    sync_section.add_command(sync_publish.SyncStatusCommand(context, renderer))

    publish_section = structure.repo_publish_section(context.cli)
    renderer = status.RpmStatusRenderer(context)
    distributor_id = ids.TYPE_ID_DISTRIBUTOR_YUM
    publish_section.add_command(sync_publish.RunPublishRepositoryCommand(context, renderer, distributor_id))
    publish_section.add_command(sync_publish.PublishStatusCommand(context, renderer))

    export_section = structure.repo_export_section(context.cli)
    renderer = status.RpmIsoStatusRenderer(context)
    export_section.add_command(export.RpmIsoExportCommand(context))
    export_section.add_command(sync_publish.PublishStatusCommand(context, renderer, description=DESC_EXPORT_STATUS))

    sync_schedules_section = structure.repo_sync_schedules_section(context.cli)
    sync_schedules_section.add_command(sync_schedules.RpmCreateScheduleCommand(context))
    sync_schedules_section.add_command(sync_schedules.RpmUpdateScheduleCommand(context))
    sync_schedules_section.add_command(sync_schedules.RpmDeleteScheduleCommand(context))
    sync_schedules_section.add_command(sync_schedules.RpmListScheduleCommand(context))

    sync_schedules_section.add_command(sync_schedules.RpmNextRunCommand(context))


def _upload_manager(context):
=======

    global LOG
    LOG = context.logger

    # Remove generic commands/sections that we want to override
    repo_section = context.cli.find_section('repo')
    repo_section.remove_command('create')
    repo_section.remove_command('update')
    repo_section.remove_command('list')
    repo_section.remove_command('delete')
    repo_section.remove_subsection('importer')

    # Add in overridden yum functionality
    repo_section.add_command(YumRepoCreateCommand(context))
    repo_section.add_command(YumRepoDeleteCommand(context))
    repo_section.add_command(YumRepoUpdateCommand(context))
    repo_section.add_command(YumRepoListCommand(context))

# -- command implementations --------------------------------------------------

class YumRepoCreateCommand(PulpCliCommand):
    def __init__(self, context):
        desc = 'creates a new repository that is configured to sync and publish RPM related content'
        PulpCliCommand.__init__(self, 'create', desc, self.create)

        self.context = context

        add_repo_options(self, False)

    def create(self, **kwargs):

        # All of the options will be present, even if the user didn't specify
        # them. Their values will be None, which the yum importer is set up
        # to handle.

        # Gather data
        repo_id = kwargs.pop('repo-id')
        description = kwargs.pop('description', None)
        display_name = kwargs.pop('display-name', None)
        auto_publish = kwargs.pop('auto-publish', None)

        if auto_publish:
            auto_publish = arg_to_bool(auto_publish)
            if auto_publish:
                self.context.prompt.render_failure_message(_('Value for auto-publish must be either true or false'))
                return

        try:
            notes = None
            if 'note' in kwargs and kwargs['note'] is not None:
                notes = args_to_notes_dict(kwargs['note'], include_none=False)
            importer_config = args_to_importer_config(kwargs)
            distributor_config = args_to_distributor_config(kwargs)
        except InvalidConfig, e:
            self.context.prompt.render_failure_message(e[0])
            return

        # During create (but not update), if the relative path isn't specified
        # it is derived from the feed_url
        if 'relative_url' not in distributor_config:
            if 'feed_url' in importer_config:
                url_parse = urlparse(encode_unicode(importer_config['feed_url']))

                if url_parse[2] in ('', '/'):
                    relative_path = '/' + repo_id
                else:
                    relative_path = url_parse[2]
                distributor_config['relative_url'] = relative_path
            else:
                distributor_config['relative_url'] = repo_id

        # Both http and https must be specified in the distributor config, so
        # make sure they are initiall set here (default to only https)
        if 'http' not in distributor_config and 'https' not in distributor_config:
            distributor_config['https'] = True
            distributor_config['http'] = False

        # Make sure both are referenced
        for k in ('http', 'https'):
            if k not in distributor_config:
                distributor_config[k] = False

        # Package distributors for the call
        distributors = [(DISTRIBUTOR_TYPE_ID, distributor_config, True, DISTRIBUTOR_ID)]

        # Create the repository; let exceptions bubble up to the framework exception handler
        self.context.server.repo.create_and_configure(repo_id, display_name, description, notes, IMPORTER_TYPE_ID, importer_config, distributors)

        self.context.prompt.render_success_message('Successfully created repository [%s]' % repo_id)

class YumRepoDeleteCommand(PulpCliCommand):
    def __init__(self, context):
        desc = 'deletes a repository'
        PulpCliCommand.__init__(self, 'delete', desc, self.delete)
        self.context = context

        self.add_option(PulpCliOption('--repo-id', 'identifies the repository to delete', required=True))

    def delete(self, **kwargs):
        repo_id = kwargs['repo-id']
        response = self.context.server.repo.delete(repo_id)

        if not response.is_async():
            self.context.prompt.render_success_message(_('Repository [%(r)s] successfully deleted') % {'r' : repo_id})
        else:
            d = 'Repository delete postponed due to another operation. Progress ' \
                'on this task can be viewed using the commands under "repo tasks".'
            self.context.prompt.render_paragraph(_(d))
            self.context.prompt.render_reasons(response.response_body.reasons)

class YumRepoUpdateCommand(PulpCliCommand):
    def __init__(self, context):
        desc = 'updates an existing repository\'s configuration'
        PulpCliCommand.__init__(self, 'update', desc, self.update)

        self.context = context

        add_repo_options(self, True)

    def update(self, **kwargs):

        # Gather data
        repo_id = kwargs.pop('repo-id')
        description = kwargs.pop('description', None)
        display_name = kwargs.pop('display-name', None)
        auto_publish = kwargs.pop('auto-publish', None)

        if auto_publish:
            auto_publish = arg_to_bool(auto_publish)
            if auto_publish is None:
                self.context.prompt.render_failure_message(_('Value for auto-publish must be either true or false'))
                return

        try:
            notes = None
            if 'note' in kwargs and kwargs['note'] is not None:
                notes = args_to_notes_dict(kwargs['note'], include_none=True)

            importer_config = args_to_importer_config(kwargs)
        except InvalidConfig, e:
            self.context.prompt.render_failure_message(e[0])
            return

        try:
            distributor_config = args_to_distributor_config(kwargs)
        except InvalidConfig, e:
            self.context.prompt.render_failure_message(e[0])
            return

        distributor_configs = {DISTRIBUTOR_ID : distributor_config}

        response = self.context.server.repo.update_repo_and_plugins(repo_id, display_name,
                   description, notes, importer_config, distributor_configs)

        if not response.is_async():
            self.context.prompt.render_success_message(_('Repository [%(r)s] successfully updated') % {'r' : repo_id})
        else:
            d = 'Repository update postponed due to another operation. Progress '\
                'on this task can be viewed using the commands under "repo tasks".'
            self.context.prompt.render_paragraph(_(d))
            self.context.prompt.render_reasons(response.response_body.reasons)


class YumRepoListCommand(PulpCliCommand):

    def __init__(self, context):
        PulpCliCommand.__init__(self, 'list', 'lists repositories on the server', self.list)
        self.context = context
        self.prompt = context.prompt

        self.add_option(PulpCliFlag('--details', 'if specified, extra information on the repository will be displayed'))

    def list(self, **kwargs):
        """
        @param details: if True, include importer and distributor info
        """
        self.prompt.render_title('Repositories')

        show_details = kwargs['details']
        query_params = {}

        # Summary mode is default
        filters = ['id', 'display_name', 'description', 'content_unit_count', 'notes']

        if show_details:
            filters += ['auto_publish', 'sync_config', 'publish_config']
            query_params['details'] = True

        repo_list = self.context.server.repo.repositories(query_params).response_body

        # Process each repository to clean up/restructure various data
        for r in repo_list:

            # Pull the importer/distributor configs into the repo itself. For now
            # assume one of each since in the RPM commands we lock the user into
            # that. We may have to revisit the distributor part in the future.
            importers = r.pop('importers', None)
            distributors = r.pop('distributors', None)
            if show_details:

                # Extract the importer config
                if importers is not None and len(importers) > 0:
                    r['sync_config'] = importers[0]['config']

                    # Translate the importer config keys to cli counterparts
                    for importer_key, cli_key in IMPORTER_CONFIG_KEYS:
                        if importer_key in r['sync_config']:
                            r['sync_config'][cli_key] = r['sync_config'].pop(importer_key)

                    # Certificates are too long to display, so simply indicate if they
                    # are present. Eventually we can add a flag that will show them.
                    for key in ('feed_ca_cert', 'feed_cert', 'feed_key'):
                        if key in r['sync_config']:
                            r['sync_config'][key] = _('Yes')

                    # We don't want to display the proxy password in plain text, so
                    # if it's present swap it out with asterisks
                    if 'proxy_pass' in r['sync_config']:
                        r['sync_config']['proxy_pass'] = '*' * len(r['sync_config']['proxy_pass'])

                # Extract the distributor config
                if distributors is not None and len(distributors) > 0:
                    r['publish_config'] = distributors[0]['config']
                    r['auto_publish'] = distributors[0]['auto_publish']

                    # Certificates are too long to display, so simply indicate if they
                    # are present. Eventually we can add a flag that will show them.
                    for key in ('auth_ca', 'auth_cert'):
                        if key in r['publish_config']:
                            r['publish_config'][key] = _('Yes')


        self.prompt.render_document_list(repo_list, filters=filters, order=filters)

# -- utilities ----------------------------------------------------------------

def add_repo_options(command, is_update):
    """
    Adds options/flags for all repo configuration values (repo, importer, and
    distributor). This is meant to be called for both create and update commands
    to simplify consistency

    @param command: command to add options to
    """

    # Groups
    basic_group = PulpCliOptionGroup('Basic')
    throttling_group = PulpCliOptionGroup('Throttling')
    ssl_group = PulpCliOptionGroup('Feed Authentication')
    proxy_group = PulpCliOptionGroup('Feed Proxy')
    sync_group = PulpCliOptionGroup('Synchronization')
    publish_group = PulpCliOptionGroup('Publishing')
    repo_auth_group = PulpCliOptionGroup('Client Authentication')

    # Order added indicates order in usage, so pay attention to this order when
    # dorking with it to make sure it makes sense
    command.add_option_group(basic_group)
    command.add_option_group(sync_group)
    command.add_option_group(publish_group)
    command.add_option_group(ssl_group)
    command.add_option_group(repo_auth_group)
    command.add_option_group(proxy_group)
    command.add_option_group(throttling_group)

    # Metadata Options
    basic_group.add_option(PulpCliOption('--repo-id', 'uniquely identifies the repository; only alphanumeric, -, and _ allowed', required=True))
    basic_group.add_option(PulpCliOption('--feed', 'URL of the external source repository to sync', required=False))
    basic_group.add_option(PulpCliOption('--display-name', 'user-readable display name for the repository', required=False))
    basic_group.add_option(PulpCliOption('--description', 'user-readable description of the repo\'s contents', required=False))

    d =  'adds/updates/deletes key-value pairs to programmatically identify the repository; '
    d += 'pairs must be separated by an equal sign (e.g. key=value); multiple notes can '
    d += 'be %(i)s by specifying this option multiple times; notes are deleted by '
    d += 'specifying "" as the value'
    d = _(d)

    if is_update:
        d = d % {'i' : _('changed')}
    else:
        d = d % {'i' : _('added')}

    basic_group.add_option(PulpCliOption('--note', d, required=False, allow_multiple=True))
    d =  'if "true", on each successful sync the repository will automatically be ' \
    'published on the configured protocols; if "false" synchronized content will ' \
    'only be available after manually publishing the repository; defaults to "true"'
    basic_group.add_option(PulpCliOption('--auto-publish', _(d), required=False))

    # Synchronization Options
    sync_group.add_option(PulpCliOption('--only-newest', 'if "true", only the newest version of a given package is downloaded; defaults to false', required=False))
    sync_group.add_option(PulpCliOption('--skip', 'comma-separated list of types to omit when synchronizing, if not specified all types will be synchronized; valid values are: %s' % ', '.join(VALID_SKIP_TYPES), required=False))
    sync_group.add_option(PulpCliOption('--verify-size', 'if "true", the size of each synchronized file will be verified against the repo metadata; defaults to false', required=False))
    sync_group.add_option(PulpCliOption('--verify-checksum', 'if "true", the checksum of each synchronized file will be verified against the repo metadata; defaults to false', required=False))
    sync_group.add_option(PulpCliOption('--remove-old', 'if "true", removes old packages from the repo; defaults to false', required=False))
    sync_group.add_option(PulpCliOption('--retain-old-count', 'count indicating how many old rpm versions to retain; defaults to 0; this count only takes effect when remove-old option is set to true.', required=False))

    # Proxy Options
    proxy_group.add_option(PulpCliOption('--proxy-url', 'URL to the proxy server to use', required=False))
    proxy_group.add_option(PulpCliOption('--proxy-port', 'port on the proxy server to make requests', required=False))
    proxy_group.add_option(PulpCliOption('--proxy-user', 'username used to authenticate with the proxy server', required=False))
    proxy_group.add_option(PulpCliOption('--proxy-pass', 'password used to authenticate with the proxy server', required=False))

    # Throttling Options
    throttling_group.add_option(PulpCliOption('--max-speed', 'maximum bandwidth used per download thread, in KB/sec, when synchronizing the repo', required=False))
    throttling_group.add_option(PulpCliOption('--num-threads', 'number of threads that will be used to synchronize the repo', required=False))

    # SSL Options
    ssl_group.add_option(PulpCliOption('--feed-ca-cert', 'full path to the CA certificate that should be used to verify the external repo server\'s SSL certificate', required=False))
    ssl_group.add_option(PulpCliOption('--verify-feed-ssl', 'if "true", the feed\'s SSL certificate will be verified against the feed_ca_cert; defaults to false', required=False))
    ssl_group.add_option(PulpCliOption('--feed-cert', 'full path to the certificate to use for authentication when accessing the external feed', required=False))
    ssl_group.add_option(PulpCliOption('--feed-key', 'full path to the private key for feed_cert', required=False))

    # Publish Options
    publish_group.add_option(PulpCliOption('--relative-url', 'relative path the repository will be served from; defaults to relative path of the feed URL', required=False))
    publish_group.add_option(PulpCliOption('--serve-http', 'if "true", the repository will be served over HTTP; defaults to false', required=False))
    publish_group.add_option(PulpCliOption('--serve-https', 'if "true", the repository will be served over HTTPS; defaults to true', required=False))
    publish_group.add_option(PulpCliOption('--checksum-type', 'type of checksum to use during metadata generation', required=False))
    publish_group.add_option(PulpCliOption('--gpg-key', 'GPG key used to sign and verify packages in the repository', required=False))

    # Publish Security Options
    repo_auth_group.add_option(PulpCliOption('--host-ca', 'full path to the CA certificate that signed the repository hosts\'s SSL certificate when serving over HTTPS', required=False))
    repo_auth_group.add_option(PulpCliOption('--auth-ca', 'full path to the CA certificate that should be used to verify client authentication certificates; setting this turns on client authentication for the repository', required=False))
    repo_auth_group.add_option(PulpCliOption('--auth-cert', 'full path to the entitlement certificate that will be given to bound consumers to grant access to this repository', required=False))

def args_to_importer_config(kwargs):
    """
    Takes the arguments read from the CLI and converts the client-side input
    to the server-side expectations. The supplied dict will not be modified.

    @return: config to pass into the add/update importer calls
    @raise InvalidConfig: if one or more arguments is not valid for the importer
    """

    importer_config = _prep_config(kwargs, IMPORTER_CONFIG_KEYS)

    # Parsing of true/false
    boolean_arguments = ('ssl_verify', 'verify_size', 'verify_checksum', 'newest', 'remove_old')
    convert_boolean_arguments(boolean_arguments, importer_config)

    # Read in the contents of any files that were specified
    file_arguments = ('ssl_ca_cert', 'ssl_client_cert', 'ssl_client_key')
    convert_file_contents(file_arguments, importer_config)

    # Handle skip types
    if importer_config.get('skip', None) is not None:
        skip_as_list = _convert_skip_types(importer_config['skip'])
        importer_config['skip'] = skip_as_list

    if 'num_old_packages' in importer_config:
        if importer_config['num_old_packages'] is None:
            importer_config['num_old_packages'] = 0
        else:
            importer_config['num_old_packages'] = int(importer_config['num_old_packages'])
    LOG.debug('Importer configuration options')
    LOG.debug(importer_config)
    return importer_config

def args_to_distributor_config(kwargs):
    """
    Takes the arguments read from the CLI and converts the client-side input
    to the server-side expectations. The supplied dict will not be modified.

    @return: config to pass into the add/update distributor calls
    @raise InvalidConfig: if one or more arguments is not valid for the distributor
>>>>>>> c7c4eec6
    """
    Instantiates and configures the upload manager. The context is used to
    access any necessary configuration.

<<<<<<< HEAD
    :return: initialized and ready to run upload manager instance
    :rtype:  UploadManager
=======
    # Parsing of true/false
    boolean_arguments = ('http', 'https',)
    convert_boolean_arguments(boolean_arguments, distributor_config)

    # Read in the contents of any files that were specified
    file_arguments = ('auth_cert', 'auth_ca', 'https_ca', 'gpgkey')
    convert_file_contents(file_arguments, distributor_config)

    # Handle skip types
    if distributor_config.get('skip', None) is not None:
        skip_as_list = _convert_skip_types(distributor_config['skip'])
        distributor_config['skip'] = skip_as_list

    # There is an explicit flag for enabling/disabling repository protection.
    # This may be useful to expose to the user to quickly turn on/off repo
    # auth for debugging purposes. For now, if the user has specified an auth
    # CA, assume they also want to flip that protection flag to true.
    if 'auth_ca' in distributor_config:
        if distributor_config['auth_ca'] is None:
            # This would occur if the user requested to remove the CA (as
            # compared to not mentioning it at all, which is the outer if statement.
            distributor_config['protected'] = False
        else:
            # If there is something in the CA, assume it's turning on auth and
            # flip the flag to true.
            distributor_config['protected'] = True

    LOG.debug('Distributor configuration options')
    LOG.debug(distributor_config)

    return distributor_config

def _prep_config(kwargs, plugin_config_keys):
>>>>>>> c7c4eec6
    """
    upload_working_dir = context.config['filesystem']['upload_working_dir']
    upload_working_dir = os.path.expanduser(upload_working_dir)
    chunk_size = int(context.config['server']['upload_chunk_size'])
    upload_manager = upload_lib.UploadManager(upload_working_dir, context.server, chunk_size)
    upload_manager.initialize()
    return upload_manager<|MERGE_RESOLUTION|>--- conflicted
+++ resolved
@@ -20,24 +20,10 @@
 from pulp.client.commands.repo import cudl, sync_publish, upload
 from pulp.client.upload import manager as upload_lib
 
-<<<<<<< HEAD
 from pulp_rpm.extension.admin import (contents, copy, export, remove, repo,
                                       status, structure, sync_schedules)
 from pulp_rpm.extension.admin.upload import (category, errata, package)
 from pulp_rpm.extension.admin.upload import group as package_group
-=======
-DISTRIBUTOR_CONFIG_KEYS = [
-    ('relative_url', 'relative_url'),
-    ('http', 'serve_http'),
-    ('https', 'serve_https'),
-    ('gpgkey', 'gpg_key'),
-    ('checksum_type', 'checksum_type'),
-    ('auth_ca', 'auth_ca'),
-    ('auth_cert', 'auth_cert'),
-    ('https_ca', 'host_ca'),
-    ('skip', 'skip'),
-]
->>>>>>> c7c4eec6
 
 # -- constants -----------------------------------------------------------------
 
@@ -46,7 +32,6 @@
 # ------------------------------------------------------------------------------
 
 def initialize(context):
-<<<<<<< HEAD
     structure.ensure_repo_structure(context.cli)
     upload_manager = _upload_manager(context)
 
@@ -114,413 +99,12 @@
 
 
 def _upload_manager(context):
-=======
-
-    global LOG
-    LOG = context.logger
-
-    # Remove generic commands/sections that we want to override
-    repo_section = context.cli.find_section('repo')
-    repo_section.remove_command('create')
-    repo_section.remove_command('update')
-    repo_section.remove_command('list')
-    repo_section.remove_command('delete')
-    repo_section.remove_subsection('importer')
-
-    # Add in overridden yum functionality
-    repo_section.add_command(YumRepoCreateCommand(context))
-    repo_section.add_command(YumRepoDeleteCommand(context))
-    repo_section.add_command(YumRepoUpdateCommand(context))
-    repo_section.add_command(YumRepoListCommand(context))
-
-# -- command implementations --------------------------------------------------
-
-class YumRepoCreateCommand(PulpCliCommand):
-    def __init__(self, context):
-        desc = 'creates a new repository that is configured to sync and publish RPM related content'
-        PulpCliCommand.__init__(self, 'create', desc, self.create)
-
-        self.context = context
-
-        add_repo_options(self, False)
-
-    def create(self, **kwargs):
-
-        # All of the options will be present, even if the user didn't specify
-        # them. Their values will be None, which the yum importer is set up
-        # to handle.
-
-        # Gather data
-        repo_id = kwargs.pop('repo-id')
-        description = kwargs.pop('description', None)
-        display_name = kwargs.pop('display-name', None)
-        auto_publish = kwargs.pop('auto-publish', None)
-
-        if auto_publish:
-            auto_publish = arg_to_bool(auto_publish)
-            if auto_publish:
-                self.context.prompt.render_failure_message(_('Value for auto-publish must be either true or false'))
-                return
-
-        try:
-            notes = None
-            if 'note' in kwargs and kwargs['note'] is not None:
-                notes = args_to_notes_dict(kwargs['note'], include_none=False)
-            importer_config = args_to_importer_config(kwargs)
-            distributor_config = args_to_distributor_config(kwargs)
-        except InvalidConfig, e:
-            self.context.prompt.render_failure_message(e[0])
-            return
-
-        # During create (but not update), if the relative path isn't specified
-        # it is derived from the feed_url
-        if 'relative_url' not in distributor_config:
-            if 'feed_url' in importer_config:
-                url_parse = urlparse(encode_unicode(importer_config['feed_url']))
-
-                if url_parse[2] in ('', '/'):
-                    relative_path = '/' + repo_id
-                else:
-                    relative_path = url_parse[2]
-                distributor_config['relative_url'] = relative_path
-            else:
-                distributor_config['relative_url'] = repo_id
-
-        # Both http and https must be specified in the distributor config, so
-        # make sure they are initiall set here (default to only https)
-        if 'http' not in distributor_config and 'https' not in distributor_config:
-            distributor_config['https'] = True
-            distributor_config['http'] = False
-
-        # Make sure both are referenced
-        for k in ('http', 'https'):
-            if k not in distributor_config:
-                distributor_config[k] = False
-
-        # Package distributors for the call
-        distributors = [(DISTRIBUTOR_TYPE_ID, distributor_config, True, DISTRIBUTOR_ID)]
-
-        # Create the repository; let exceptions bubble up to the framework exception handler
-        self.context.server.repo.create_and_configure(repo_id, display_name, description, notes, IMPORTER_TYPE_ID, importer_config, distributors)
-
-        self.context.prompt.render_success_message('Successfully created repository [%s]' % repo_id)
-
-class YumRepoDeleteCommand(PulpCliCommand):
-    def __init__(self, context):
-        desc = 'deletes a repository'
-        PulpCliCommand.__init__(self, 'delete', desc, self.delete)
-        self.context = context
-
-        self.add_option(PulpCliOption('--repo-id', 'identifies the repository to delete', required=True))
-
-    def delete(self, **kwargs):
-        repo_id = kwargs['repo-id']
-        response = self.context.server.repo.delete(repo_id)
-
-        if not response.is_async():
-            self.context.prompt.render_success_message(_('Repository [%(r)s] successfully deleted') % {'r' : repo_id})
-        else:
-            d = 'Repository delete postponed due to another operation. Progress ' \
-                'on this task can be viewed using the commands under "repo tasks".'
-            self.context.prompt.render_paragraph(_(d))
-            self.context.prompt.render_reasons(response.response_body.reasons)
-
-class YumRepoUpdateCommand(PulpCliCommand):
-    def __init__(self, context):
-        desc = 'updates an existing repository\'s configuration'
-        PulpCliCommand.__init__(self, 'update', desc, self.update)
-
-        self.context = context
-
-        add_repo_options(self, True)
-
-    def update(self, **kwargs):
-
-        # Gather data
-        repo_id = kwargs.pop('repo-id')
-        description = kwargs.pop('description', None)
-        display_name = kwargs.pop('display-name', None)
-        auto_publish = kwargs.pop('auto-publish', None)
-
-        if auto_publish:
-            auto_publish = arg_to_bool(auto_publish)
-            if auto_publish is None:
-                self.context.prompt.render_failure_message(_('Value for auto-publish must be either true or false'))
-                return
-
-        try:
-            notes = None
-            if 'note' in kwargs and kwargs['note'] is not None:
-                notes = args_to_notes_dict(kwargs['note'], include_none=True)
-
-            importer_config = args_to_importer_config(kwargs)
-        except InvalidConfig, e:
-            self.context.prompt.render_failure_message(e[0])
-            return
-
-        try:
-            distributor_config = args_to_distributor_config(kwargs)
-        except InvalidConfig, e:
-            self.context.prompt.render_failure_message(e[0])
-            return
-
-        distributor_configs = {DISTRIBUTOR_ID : distributor_config}
-
-        response = self.context.server.repo.update_repo_and_plugins(repo_id, display_name,
-                   description, notes, importer_config, distributor_configs)
-
-        if not response.is_async():
-            self.context.prompt.render_success_message(_('Repository [%(r)s] successfully updated') % {'r' : repo_id})
-        else:
-            d = 'Repository update postponed due to another operation. Progress '\
-                'on this task can be viewed using the commands under "repo tasks".'
-            self.context.prompt.render_paragraph(_(d))
-            self.context.prompt.render_reasons(response.response_body.reasons)
-
-
-class YumRepoListCommand(PulpCliCommand):
-
-    def __init__(self, context):
-        PulpCliCommand.__init__(self, 'list', 'lists repositories on the server', self.list)
-        self.context = context
-        self.prompt = context.prompt
-
-        self.add_option(PulpCliFlag('--details', 'if specified, extra information on the repository will be displayed'))
-
-    def list(self, **kwargs):
-        """
-        @param details: if True, include importer and distributor info
-        """
-        self.prompt.render_title('Repositories')
-
-        show_details = kwargs['details']
-        query_params = {}
-
-        # Summary mode is default
-        filters = ['id', 'display_name', 'description', 'content_unit_count', 'notes']
-
-        if show_details:
-            filters += ['auto_publish', 'sync_config', 'publish_config']
-            query_params['details'] = True
-
-        repo_list = self.context.server.repo.repositories(query_params).response_body
-
-        # Process each repository to clean up/restructure various data
-        for r in repo_list:
-
-            # Pull the importer/distributor configs into the repo itself. For now
-            # assume one of each since in the RPM commands we lock the user into
-            # that. We may have to revisit the distributor part in the future.
-            importers = r.pop('importers', None)
-            distributors = r.pop('distributors', None)
-            if show_details:
-
-                # Extract the importer config
-                if importers is not None and len(importers) > 0:
-                    r['sync_config'] = importers[0]['config']
-
-                    # Translate the importer config keys to cli counterparts
-                    for importer_key, cli_key in IMPORTER_CONFIG_KEYS:
-                        if importer_key in r['sync_config']:
-                            r['sync_config'][cli_key] = r['sync_config'].pop(importer_key)
-
-                    # Certificates are too long to display, so simply indicate if they
-                    # are present. Eventually we can add a flag that will show them.
-                    for key in ('feed_ca_cert', 'feed_cert', 'feed_key'):
-                        if key in r['sync_config']:
-                            r['sync_config'][key] = _('Yes')
-
-                    # We don't want to display the proxy password in plain text, so
-                    # if it's present swap it out with asterisks
-                    if 'proxy_pass' in r['sync_config']:
-                        r['sync_config']['proxy_pass'] = '*' * len(r['sync_config']['proxy_pass'])
-
-                # Extract the distributor config
-                if distributors is not None and len(distributors) > 0:
-                    r['publish_config'] = distributors[0]['config']
-                    r['auto_publish'] = distributors[0]['auto_publish']
-
-                    # Certificates are too long to display, so simply indicate if they
-                    # are present. Eventually we can add a flag that will show them.
-                    for key in ('auth_ca', 'auth_cert'):
-                        if key in r['publish_config']:
-                            r['publish_config'][key] = _('Yes')
-
-
-        self.prompt.render_document_list(repo_list, filters=filters, order=filters)
-
-# -- utilities ----------------------------------------------------------------
-
-def add_repo_options(command, is_update):
-    """
-    Adds options/flags for all repo configuration values (repo, importer, and
-    distributor). This is meant to be called for both create and update commands
-    to simplify consistency
-
-    @param command: command to add options to
-    """
-
-    # Groups
-    basic_group = PulpCliOptionGroup('Basic')
-    throttling_group = PulpCliOptionGroup('Throttling')
-    ssl_group = PulpCliOptionGroup('Feed Authentication')
-    proxy_group = PulpCliOptionGroup('Feed Proxy')
-    sync_group = PulpCliOptionGroup('Synchronization')
-    publish_group = PulpCliOptionGroup('Publishing')
-    repo_auth_group = PulpCliOptionGroup('Client Authentication')
-
-    # Order added indicates order in usage, so pay attention to this order when
-    # dorking with it to make sure it makes sense
-    command.add_option_group(basic_group)
-    command.add_option_group(sync_group)
-    command.add_option_group(publish_group)
-    command.add_option_group(ssl_group)
-    command.add_option_group(repo_auth_group)
-    command.add_option_group(proxy_group)
-    command.add_option_group(throttling_group)
-
-    # Metadata Options
-    basic_group.add_option(PulpCliOption('--repo-id', 'uniquely identifies the repository; only alphanumeric, -, and _ allowed', required=True))
-    basic_group.add_option(PulpCliOption('--feed', 'URL of the external source repository to sync', required=False))
-    basic_group.add_option(PulpCliOption('--display-name', 'user-readable display name for the repository', required=False))
-    basic_group.add_option(PulpCliOption('--description', 'user-readable description of the repo\'s contents', required=False))
-
-    d =  'adds/updates/deletes key-value pairs to programmatically identify the repository; '
-    d += 'pairs must be separated by an equal sign (e.g. key=value); multiple notes can '
-    d += 'be %(i)s by specifying this option multiple times; notes are deleted by '
-    d += 'specifying "" as the value'
-    d = _(d)
-
-    if is_update:
-        d = d % {'i' : _('changed')}
-    else:
-        d = d % {'i' : _('added')}
-
-    basic_group.add_option(PulpCliOption('--note', d, required=False, allow_multiple=True))
-    d =  'if "true", on each successful sync the repository will automatically be ' \
-    'published on the configured protocols; if "false" synchronized content will ' \
-    'only be available after manually publishing the repository; defaults to "true"'
-    basic_group.add_option(PulpCliOption('--auto-publish', _(d), required=False))
-
-    # Synchronization Options
-    sync_group.add_option(PulpCliOption('--only-newest', 'if "true", only the newest version of a given package is downloaded; defaults to false', required=False))
-    sync_group.add_option(PulpCliOption('--skip', 'comma-separated list of types to omit when synchronizing, if not specified all types will be synchronized; valid values are: %s' % ', '.join(VALID_SKIP_TYPES), required=False))
-    sync_group.add_option(PulpCliOption('--verify-size', 'if "true", the size of each synchronized file will be verified against the repo metadata; defaults to false', required=False))
-    sync_group.add_option(PulpCliOption('--verify-checksum', 'if "true", the checksum of each synchronized file will be verified against the repo metadata; defaults to false', required=False))
-    sync_group.add_option(PulpCliOption('--remove-old', 'if "true", removes old packages from the repo; defaults to false', required=False))
-    sync_group.add_option(PulpCliOption('--retain-old-count', 'count indicating how many old rpm versions to retain; defaults to 0; this count only takes effect when remove-old option is set to true.', required=False))
-
-    # Proxy Options
-    proxy_group.add_option(PulpCliOption('--proxy-url', 'URL to the proxy server to use', required=False))
-    proxy_group.add_option(PulpCliOption('--proxy-port', 'port on the proxy server to make requests', required=False))
-    proxy_group.add_option(PulpCliOption('--proxy-user', 'username used to authenticate with the proxy server', required=False))
-    proxy_group.add_option(PulpCliOption('--proxy-pass', 'password used to authenticate with the proxy server', required=False))
-
-    # Throttling Options
-    throttling_group.add_option(PulpCliOption('--max-speed', 'maximum bandwidth used per download thread, in KB/sec, when synchronizing the repo', required=False))
-    throttling_group.add_option(PulpCliOption('--num-threads', 'number of threads that will be used to synchronize the repo', required=False))
-
-    # SSL Options
-    ssl_group.add_option(PulpCliOption('--feed-ca-cert', 'full path to the CA certificate that should be used to verify the external repo server\'s SSL certificate', required=False))
-    ssl_group.add_option(PulpCliOption('--verify-feed-ssl', 'if "true", the feed\'s SSL certificate will be verified against the feed_ca_cert; defaults to false', required=False))
-    ssl_group.add_option(PulpCliOption('--feed-cert', 'full path to the certificate to use for authentication when accessing the external feed', required=False))
-    ssl_group.add_option(PulpCliOption('--feed-key', 'full path to the private key for feed_cert', required=False))
-
-    # Publish Options
-    publish_group.add_option(PulpCliOption('--relative-url', 'relative path the repository will be served from; defaults to relative path of the feed URL', required=False))
-    publish_group.add_option(PulpCliOption('--serve-http', 'if "true", the repository will be served over HTTP; defaults to false', required=False))
-    publish_group.add_option(PulpCliOption('--serve-https', 'if "true", the repository will be served over HTTPS; defaults to true', required=False))
-    publish_group.add_option(PulpCliOption('--checksum-type', 'type of checksum to use during metadata generation', required=False))
-    publish_group.add_option(PulpCliOption('--gpg-key', 'GPG key used to sign and verify packages in the repository', required=False))
-
-    # Publish Security Options
-    repo_auth_group.add_option(PulpCliOption('--host-ca', 'full path to the CA certificate that signed the repository hosts\'s SSL certificate when serving over HTTPS', required=False))
-    repo_auth_group.add_option(PulpCliOption('--auth-ca', 'full path to the CA certificate that should be used to verify client authentication certificates; setting this turns on client authentication for the repository', required=False))
-    repo_auth_group.add_option(PulpCliOption('--auth-cert', 'full path to the entitlement certificate that will be given to bound consumers to grant access to this repository', required=False))
-
-def args_to_importer_config(kwargs):
-    """
-    Takes the arguments read from the CLI and converts the client-side input
-    to the server-side expectations. The supplied dict will not be modified.
-
-    @return: config to pass into the add/update importer calls
-    @raise InvalidConfig: if one or more arguments is not valid for the importer
-    """
-
-    importer_config = _prep_config(kwargs, IMPORTER_CONFIG_KEYS)
-
-    # Parsing of true/false
-    boolean_arguments = ('ssl_verify', 'verify_size', 'verify_checksum', 'newest', 'remove_old')
-    convert_boolean_arguments(boolean_arguments, importer_config)
-
-    # Read in the contents of any files that were specified
-    file_arguments = ('ssl_ca_cert', 'ssl_client_cert', 'ssl_client_key')
-    convert_file_contents(file_arguments, importer_config)
-
-    # Handle skip types
-    if importer_config.get('skip', None) is not None:
-        skip_as_list = _convert_skip_types(importer_config['skip'])
-        importer_config['skip'] = skip_as_list
-
-    if 'num_old_packages' in importer_config:
-        if importer_config['num_old_packages'] is None:
-            importer_config['num_old_packages'] = 0
-        else:
-            importer_config['num_old_packages'] = int(importer_config['num_old_packages'])
-    LOG.debug('Importer configuration options')
-    LOG.debug(importer_config)
-    return importer_config
-
-def args_to_distributor_config(kwargs):
-    """
-    Takes the arguments read from the CLI and converts the client-side input
-    to the server-side expectations. The supplied dict will not be modified.
-
-    @return: config to pass into the add/update distributor calls
-    @raise InvalidConfig: if one or more arguments is not valid for the distributor
->>>>>>> c7c4eec6
     """
     Instantiates and configures the upload manager. The context is used to
     access any necessary configuration.
 
-<<<<<<< HEAD
     :return: initialized and ready to run upload manager instance
-    :rtype:  UploadManager
-=======
-    # Parsing of true/false
-    boolean_arguments = ('http', 'https',)
-    convert_boolean_arguments(boolean_arguments, distributor_config)
-
-    # Read in the contents of any files that were specified
-    file_arguments = ('auth_cert', 'auth_ca', 'https_ca', 'gpgkey')
-    convert_file_contents(file_arguments, distributor_config)
-
-    # Handle skip types
-    if distributor_config.get('skip', None) is not None:
-        skip_as_list = _convert_skip_types(distributor_config['skip'])
-        distributor_config['skip'] = skip_as_list
-
-    # There is an explicit flag for enabling/disabling repository protection.
-    # This may be useful to expose to the user to quickly turn on/off repo
-    # auth for debugging purposes. For now, if the user has specified an auth
-    # CA, assume they also want to flip that protection flag to true.
-    if 'auth_ca' in distributor_config:
-        if distributor_config['auth_ca'] is None:
-            # This would occur if the user requested to remove the CA (as
-            # compared to not mentioning it at all, which is the outer if statement.
-            distributor_config['protected'] = False
-        else:
-            # If there is something in the CA, assume it's turning on auth and
-            # flip the flag to true.
-            distributor_config['protected'] = True
-
-    LOG.debug('Distributor configuration options')
-    LOG.debug(distributor_config)
-
-    return distributor_config
-
-def _prep_config(kwargs, plugin_config_keys):
->>>>>>> c7c4eec6
+    :rtype: UploadManager
     """
     upload_working_dir = context.config['filesystem']['upload_working_dir']
     upload_working_dir = os.path.expanduser(upload_working_dir)
