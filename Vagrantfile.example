# -*- mode: ruby -*-
# vi: set ft=ruby :

VAGRANTFILE_API_VERSION = "2"

# Synced folders are declared here,
# host => guest
VAGRANT_SYNCED_FOLDERS = {
  # This code
  '.' => '/vagrant',

  # For access to sibling repos (e.g. pulp_rpm, pulp_docker, ...)
  '..' => '/home/vagrant/devel',

  # You can speed up package installs in subsequent "vagrant up" operations by making the dnf
  # cache a synced folder. This is essentially what the vagrant-cachier plugin would do for us
  # if it supported dnf, and unfortunately that project is in need of maintainers so this might
  # be the best we can do for now. Note that you'll have to manually create the '.dnf-cache'
  # directory in the same directory as this Vagrantfile for this to work.
  #'.dnf-cache' => '/var/cache/dnf'
}

Vagrant.configure(VAGRANTFILE_API_VERSION) do |config|
 # It is possible to use URLs to nightly images produced by the Fedora project here. You can find
 # the nightly composes here: https://kojipkgs.fedoraproject.org/compose/
 # Sometimes, a nightly compose is incomplete and does not contain a Vagrant image, so you may need
 # to browse that repository a bit to find the latest successful Vagrant image. For example, at the
 # time of this writing, I could set this setting like this for the latest F24 image:
 # config.vm.box = "https://kojipkgs.fedoraproject.org/compose/24/Fedora-24-20160430.0/compose/CloudImages/x86_64/images/Fedora-Cloud-Base-Vagrant-24_Beta-1.4.x86_64.vagrant-libvirt.box"
 config.vm.box = "fedora/23-cloud-base"
<<<<<<< HEAD

 # By default, Vagrant wants to mount the code in /vagrant with NFSv3, which will fail. Let's
 # explicitly mount the code using NFSv4.
 config.vm.synced_folder ".", "/vagrant", type: "nfs", nfs_version: 4, nfs_udp: false
=======
>>>>>>> 2d767667

 # You can speed up package installs in subsequent "vagrant up" operations by making the dnf
 # cache a synced folder. This is essentially what the vagrant-cachier plugin would do for us
 # if it supported dnf, and unfortunately that project is in need of maintainers so this might
 # be the best we can do for now. Note that you'll have to manually create the '.dnf-cache'
 # directory in the same directory as this Vagrantfile for this to work.
 # config.vm.synced_folder ".dnf-cache", "/var/cache/dnf", type: "nfs", nfs_version: 4, nfs_udp: false

 # Comment out if you don't want Vagrant to add and remove entries from /etc/hosts for each VM.
 # requires the vagrant-hostmanager plugin to be installed
 if Vagrant.has_plugin?("vagrant-hostmanager")
     config.hostmanager.enabled = true
     config.hostmanager.manage_host = true
 end

 # Comment this line if you would like to disable the automatic update during provisioning
 config.vm.provision "shell", inline: "sudo dnf upgrade -y"

 # bootstrap and run with ansible
 config.vm.provision "shell", path: "playpen/bootstrap-ansible.sh"
 config.vm.provision "ansible" do |ansible|
     # Uncomment this if you want debug tools like gdb, tcpdump, et al. installed
     # (you don't, unless you know you do)
     # ansible.extra_vars = { pulp_dev_debug: true }
     ansible.playbook = "playpen/ansible/vagrant-playbook.yml"
 end

 # Create the "dev" box
 config.vm.define "dev" do |dev|
    dev.vm.host_name = "dev.example.com"

    VAGRANT_SYNCED_FOLDERS.each do |host_path, guest_path|
        # By default, Vagrant wants to mount with NFSv3, which will fail. Let's
        # explicitly mount the code using NFSv4.
        dev.vm.synced_folder host_path, guest_path, type: "nfs", nfs_version: 4, nfs_udp: false
    end

    dev.vm.provider :libvirt do |domain, override|
        domain.cpus = 4
        domain.graphics_type = "spice"
        domain.memory = 2048
        domain.video_type = "qxl"

        # Uncomment this to expand the disk to the given size, in GB (default is usually 40)
        # You'll also need to uncomment the provisioning step below that resizes the root partition
        # do not set this to a size smaller than the base box, or you will be very sad
        # domain.machine_virtual_size = 80

        # Uncomment the following line if you would like to enable libvirt's unsafe cache
        # mode. It is called unsafe for a reason, as it causes the virtual host to ignore all
        # fsync() calls from the guest. Only do this if you are comfortable with the possibility of
        # your development guest becoming corrupted (in which case you should only need to do a
        # vagrant destroy and vagrant up to get a new one).
        #
        # domain.volume_cache = "unsafe"

        # Uncomment this to resize the root partition and filesystem to fill the base box disk
        # This script is only guaranteed to work with the default official fedora image, and is
        # only needed it you changed machine_virtual_size above.
        # For other boxen, use at your own risk
        # override.vm.provision "shell", path: "playpen/vagrant-resize-disk.sh"
    end

    dev.vm.provider :docker do |d, override|
        override.vm.box = nil
        # Based on fedora official image, with vagrant's needs met:
        # https://github.com/rohanpm/docker-fedora-vagrant
        d.image = 'rohanpm/fedora-vagrant:23'

        # use ssh for the sake of ansible
        d.has_ssh = true

        # Necessary for systemd to work
        d.privileged = true

        # Expose any ports other containers may want to connect to
        d.expose = [80, 443, 5672, 27017]

        VAGRANT_SYNCED_FOLDERS.each do |host_path, guest_path|
            # Let the synced folders use docker's native mechanism
            # (bind mounts) instead of NFS
            override.vm.synced_folder host_path, guest_path, type: nil
        end

        # Reset the UID and GID of the vagrant user in the container equal to the
        # UID/GID on the host.  This makes it much easier to deal with the
        # permissions on shared directories.
        #
        # This is only needed for docker, so it's declared here in the docker
        # provider.
        #
        # This is a shell provisioner because it's impractical to apply it using
        # ansible due to peculiar requirements: you cannot 'usermod' a user if that
        # user has any processes currently running - including the ssh session that
        # vagrant itself uses to connect to the container.
        override.vm.provision 'reset-user', :type => 'shell' do |shell|
          uid = Process.euid
          gid = Process.egid
          reset_cmd = "/vagrant/playpen/reset-vagrant-user.sh #{uid} #{gid}"

          shell.inline = <<-END_SCRIPT.gsub(/\s+/, ' ').strip
            nohup sudo /bin/sh -c '
              if ! #{reset_cmd}; then
                wall "About to kill all vagrant processes for UID reassign!";
                sleep 2;
                pkill -TERM -u vagrant;
                sleep 1;
                pkill -KILL -u vagrant;
                #{reset_cmd};
              fi
            ' >/tmp/reset-user.log 2>&1 &
          END_SCRIPT

          shell.privileged = false
        end
    end


    dev.vm.provision "shell", inline: "sudo -u vagrant bash /home/vagrant/devel/pulp/playpen/vagrant-setup.sh"
 end
end<|MERGE_RESOLUTION|>--- conflicted
+++ resolved
@@ -28,20 +28,6 @@
  # time of this writing, I could set this setting like this for the latest F24 image:
  # config.vm.box = "https://kojipkgs.fedoraproject.org/compose/24/Fedora-24-20160430.0/compose/CloudImages/x86_64/images/Fedora-Cloud-Base-Vagrant-24_Beta-1.4.x86_64.vagrant-libvirt.box"
  config.vm.box = "fedora/23-cloud-base"
-<<<<<<< HEAD
-
- # By default, Vagrant wants to mount the code in /vagrant with NFSv3, which will fail. Let's
- # explicitly mount the code using NFSv4.
- config.vm.synced_folder ".", "/vagrant", type: "nfs", nfs_version: 4, nfs_udp: false
-=======
->>>>>>> 2d767667
-
- # You can speed up package installs in subsequent "vagrant up" operations by making the dnf
- # cache a synced folder. This is essentially what the vagrant-cachier plugin would do for us
- # if it supported dnf, and unfortunately that project is in need of maintainers so this might
- # be the best we can do for now. Note that you'll have to manually create the '.dnf-cache'
- # directory in the same directory as this Vagrantfile for this to work.
- # config.vm.synced_folder ".dnf-cache", "/var/cache/dnf", type: "nfs", nfs_version: 4, nfs_udp: false
 
  # Comment out if you don't want Vagrant to add and remove entries from /etc/hosts for each VM.
  # requires the vagrant-hostmanager plugin to be installed
